--- conflicted
+++ resolved
@@ -1,32 +1,8 @@
 build: ripser-representatives
 
 
-<<<<<<< HEAD
 ripser-representatives: ripser.cpp
-	c++ -std=c++11 ripser.cpp -o ripser-representatives -Ofast -D NDEBUG -D USE_COEFFICIENTS -D ASSEMBLE_REDUCTION_MATRIX
+	c++ -std=c++11 ripser.cpp -o ripser-representatives -Ofast -D NDEBUG -D USE_COEFFICIENTS -D ASSEMBLE_REDUCTION_MATRIX -D USE_GOOGLE_HASHMAP
 
 clean:
-	rm -f ripser-representatives
-=======
-all: ripser ripser-coeff ripser-reduction ripser-coeff-reduction ripser-debug
-
-
-ripser: ripser.cpp
-	c++ -std=c++11 ripser.cpp -o ripser -Ofast -D NDEBUG -D USE_GOOGLE_HASHMAP
-
-ripser-coeff: ripser.cpp
-	c++ -std=c++11 ripser.cpp -o ripser-coeff -Ofast -D NDEBUG -D USE_GOOGLE_HASHMAP -D USE_COEFFICIENTS
-
-ripser-reduction: ripser.cpp
-	c++ -std=c++11 ripser.cpp -o ripser-reduction -Ofast -D NDEBUG -D USE_GOOGLE_HASHMAP -D ASSEMBLE_REDUCTION_MATRIX
-
-ripser-coeff-reduction: ripser.cpp
-	c++ -std=c++11 ripser.cpp -o ripser-coeff-reduction -Ofast -D NDEBUG -D USE_GOOGLE_HASHMAP -D USE_COEFFICIENTS -D ASSEMBLE_REDUCTION_MATRIX
-
-ripser-debug: ripser.cpp
-	c++ -std=c++11 ripser.cpp -o ripser-debug -g -D USE_GOOGLE_HASHMAP
-
-
-clean:
-	rm -f ripser ripser-coeff ripser-reduction ripser-coeff-reduction ripser-debug
->>>>>>> d898ef27
+	rm -f ripser-representatives
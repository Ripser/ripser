/*

Ripser: a lean C++ code for computation of Vietoris-Rips persistence barcodes

Copyright 2015-2016 Ulrich Bauer.

This program is free software: you can redistribute it and/or modify it under
the terms of the GNU Lesser General Public License as published by the
Free Software Foundation, either version 3 of the License, or (at your option)
any later version.

This program is distributed in the hope that it will be useful, but WITHOUT ANY
WARRANTY; without even the implied warranty of MERCHANTABILITY or FITNESS FOR A
PARTICULAR PURPOSE.  See the GNU Lesser General Public License for more details.

You should have received a copy of the GNU Lesser General Public License along
with this program.  If not, see <http://www.gnu.org/licenses/>.

*/

//#define ASSEMBLE_REDUCTION_MATRIX
//#define USE_COEFFICIENTS

//#define INDICATE_PROGRESS
#define PRINT_PERSISTENCE_PAIRS

//#define USE_GOOGLE_HASHMAP

#include <algorithm>
#include <cassert>
#include <cmath>
#include <fstream>
#include <iostream>
#include <numeric>
#include <queue>
#include <sstream>
#include <unordered_map>

#include "prettyprint.hpp"

#ifdef USE_GOOGLE_HASHMAP
#include <sparsehash/sparse_hash_map>
template <class Key, class T> class hash_map : public google::sparse_hash_map<Key, T> {
public:
	inline void reserve(size_t hint) { this->resize(hint); }
};
#else
template <class Key, class T> class hash_map : public std::unordered_map<Key, T> {};
#endif

typedef float value_t;
typedef int64_t index_t;
typedef int16_t coefficient_t;

class binomial_coeff_table {
	std::vector<std::vector<index_t>> B;

public:
	binomial_coeff_table(index_t n, index_t k) : B(n + 1) {
		for (index_t i = 0; i <= n; i++) {
			B[i].resize(k + 1);
			for (index_t j = 0; j <= std::min(i, k); j++)
				if (j == 0 || j == i)
					B[i][j] = 1;
				else
					B[i][j] = B[i - 1][j - 1] + B[i - 1][j];
		}
	}

	index_t operator()(index_t n, index_t k) const {
		assert(n < B.size() && k < B[n].size());
		return B[n][k];
	}
};

bool is_prime(const coefficient_t n) {
	if (!(n & 1) || n < 2) return n == 2;
	for (coefficient_t p = 3, q = n / p, r = n % p; p <= q; p += 2, q = n / p, r = n % p)
		if (!r) return false;
	return true;
}

std::vector<coefficient_t> multiplicative_inverse_vector(const coefficient_t m) {
	std::vector<coefficient_t> inverse(m);
	inverse[1] = 1;
	// m = a * (m / a) + m % a
	// Multipying with inverse(a) * inverse(m % a):
	// 0 = inverse(m % a) * (m / a)  + inverse(a)  (mod m)
	for (coefficient_t a = 2; a < m; ++a) inverse[a] = m - (inverse[m % a] * (m / a)) % m;
	return inverse;
}

#ifdef USE_COEFFICIENTS
struct __attribute__((packed)) entry_t {
	index_t index : 8 * (sizeof(index_t) - sizeof(coefficient_t));
	coefficient_t coefficient;
	entry_t(index_t _index, coefficient_t _coefficient)
	    : index(_index), coefficient(_coefficient) {}
	entry_t(index_t _index) : index(_index), coefficient(1) {}
	entry_t() : index(0), coefficient(1) {}
};

static_assert(sizeof(entry_t) == sizeof(index_t), "size of entry_t is not the same as index_t");

entry_t make_entry(index_t _index, coefficient_t _coefficient) {
	return entry_t(_index, _coefficient);
}
index_t get_index(const entry_t& e) { return e.index; }
index_t get_coefficient(const entry_t& e) { return e.coefficient; }
void set_coefficient(entry_t& e, const coefficient_t c) { e.coefficient = c; }

bool operator==(const entry_t& e1, const entry_t& e2) {
	return get_index(e1) == get_index(e2) && get_coefficient(e1) == get_coefficient(e2);
}

std::ostream& operator<<(std::ostream& stream, const entry_t& e) {
	stream << get_index(e) << ":" << get_coefficient(e);
	return stream;
}

#else

typedef index_t entry_t;
const index_t get_index(const entry_t& i) { return i; }
index_t get_coefficient(const entry_t& i) { return 1; }
entry_t make_entry(index_t _index, coefficient_t _value) { return entry_t(_index); }
void set_coefficient(entry_t& e, const coefficient_t c) {}

#endif

const entry_t& get_entry(const entry_t& e) { return e; }

typedef std::pair<value_t, index_t> diameter_index_t;
value_t get_diameter(const diameter_index_t& i) { return i.first; }
index_t get_index(const diameter_index_t& i) { return i.second; }

class diameter_entry_t : public std::pair<value_t, entry_t> {
public:
	diameter_entry_t() {}
	diameter_entry_t(const entry_t& e) : std::pair<value_t, entry_t>(0, e) {}
	diameter_entry_t(value_t _diameter, index_t _index, coefficient_t _coefficient)
	    : std::pair<value_t, entry_t>(_diameter, make_entry(_index, _coefficient)) {}
	diameter_entry_t(const diameter_index_t& _diameter_index, coefficient_t _coefficient)
	    : std::pair<value_t, entry_t>(get_diameter(_diameter_index),
	                                  make_entry(get_index(_diameter_index), _coefficient)) {}
	diameter_entry_t(const diameter_index_t& _diameter_index)
	    : diameter_entry_t(_diameter_index, 1) {}
};

const entry_t& get_entry(const diameter_entry_t& p) { return p.second; }
entry_t& get_entry(diameter_entry_t& p) { return p.second; }
const index_t get_index(const diameter_entry_t& p) { return get_index(get_entry(p)); }
const coefficient_t get_coefficient(const diameter_entry_t& p) {
	return get_coefficient(get_entry(p));
}
const value_t& get_diameter(const diameter_entry_t& p) { return p.first; }
void set_coefficient(diameter_entry_t& p, const coefficient_t c) {
	set_coefficient(get_entry(p), c);
}

template <typename Entry> struct greater_diameter_or_smaller_index {
	bool operator()(const Entry& a, const Entry& b) {
		return (get_diameter(a) > get_diameter(b)) ||
		       ((get_diameter(a) == get_diameter(b)) && (get_index(a) < get_index(b)));
	}
};

enum compressed_matrix_layout { LOWER_TRIANGULAR, UPPER_TRIANGULAR };

template <compressed_matrix_layout Layout> class compressed_distance_matrix {
public:
	std::vector<value_t> distances;
	std::vector<value_t*> rows;

	void init_rows();

	compressed_distance_matrix(std::vector<value_t>&& _distances)
	    : distances(std::move(_distances)), rows((1 + std::sqrt(1 + 8 * distances.size())) / 2) {
		assert(distances.size() == size() * (size() - 1) / 2);
		init_rows();
	}

	template <typename DistanceMatrix>
	compressed_distance_matrix(const DistanceMatrix& mat)
	    : distances(mat.size() * (mat.size() - 1) / 2), rows(mat.size()) {
		init_rows();

		for (index_t i = 1; i < size(); ++i)
			for (index_t j = 0; j < i; ++j) rows[i][j] = mat(i, j);
	}

	value_t operator()(const index_t i, const index_t j) const;

	size_t size() const { return rows.size(); }
};

template <> void compressed_distance_matrix<LOWER_TRIANGULAR>::init_rows() {
	value_t* pointer = &distances[0];
	for (index_t i = 1; i < size(); ++i) {
		rows[i] = pointer;
		pointer += i;
	}
}

template <> void compressed_distance_matrix<UPPER_TRIANGULAR>::init_rows() {
	value_t* pointer = &distances[0] - 1;
	for (index_t i = 0; i < size() - 1; ++i) {
		rows[i] = pointer;
		pointer += size() - i - 2;
	}
}

template <>
value_t compressed_distance_matrix<UPPER_TRIANGULAR>::operator()(index_t i, index_t j) const {
	return i == j ? 0 : i > j ? rows[j][i] : rows[i][j];
}

template <>
value_t compressed_distance_matrix<LOWER_TRIANGULAR>::operator()(index_t i, index_t j) const {
	return i == j ? 0 : i < j ? rows[j][i] : rows[i][j];
}

typedef compressed_distance_matrix<LOWER_TRIANGULAR> compressed_lower_distance_matrix;
typedef compressed_distance_matrix<UPPER_TRIANGULAR> compressed_upper_distance_matrix;

class euclidean_distance_matrix {
public:
	std::vector<std::vector<value_t>> points;

	euclidean_distance_matrix(std::vector<std::vector<value_t>>&& _points)
	    : points(std::move(_points)) {
		for (auto p : points) { assert(p.size() == points.front().size()); }
	}

	value_t operator()(const index_t i, const index_t j) const {
		assert(i < points.size());
		assert(j < points.size());
		return std::sqrt(std::inner_product(
		    points[i].begin(), points[i].end(), points[j].begin(), value_t(), std::plus<value_t>(),
		    [](value_t u, value_t v) { return (u - v) * (u - v); }));
	}

	size_t size() const { return points.size(); }
};

class union_find {
	std::vector<index_t> parent;
	std::vector<uint8_t> rank;

public:
	union_find(index_t n) : parent(n), rank(n, 0) {
		for (index_t i = 0; i < n; ++i) parent[i] = i;
	}

	index_t find(index_t x) {
		index_t y = x, z = parent[y];
		while (z != y) {
			y = z;
			z = parent[y];
		}
		y = parent[x];
		while (z != y) {
			parent[x] = z;
			x = y;
			y = parent[x];
		}
		return z;
	}
	void link(index_t x, index_t y) {
		x = find(x);
		y = find(y);
		if (x == y) return;
		if (rank[x] > rank[y])
			parent[y] = x;
		else {
			parent[x] = y;
			if (rank[x] == rank[y]) ++rank[y];
		}
	}
};

template <typename Heap> diameter_entry_t pop_pivot(Heap& column, coefficient_t modulus) {
	if (column.empty())
		return diameter_entry_t(-1);
	else {
		auto pivot = column.top();

#ifdef USE_COEFFICIENTS
		coefficient_t coefficient = 0;
		do {
			coefficient = (coefficient + get_coefficient(column.top())) % modulus;
			column.pop();

			if (coefficient == 0) {
				if (column.empty())
					return diameter_entry_t(-1);
				else
					pivot = column.top();
			}
		} while (!column.empty() && get_index(column.top()) == get_index(pivot));
		if (get_index(pivot) != -1) { set_coefficient(pivot, coefficient); }
#else
		column.pop();
		while (!column.empty() && get_index(column.top()) == get_index(pivot)) {
			column.pop();
			if (column.empty())
				return diameter_entry_t(-1);
			else {
				pivot = column.top();
				column.pop();
			}
		}
#endif
		return pivot;
	}
}

template <typename Heap> diameter_entry_t get_pivot(Heap& column, coefficient_t modulus) {
	diameter_entry_t result = pop_pivot(column, modulus);
	if (get_index(result) != -1) column.push(result);
	return result;
}

template <typename ValueType> class compressed_sparse_matrix {
	std::vector<size_t> bounds;
	std::vector<ValueType> entries;

public:
	size_t size() const { return bounds.size(); }

	typename std::vector<ValueType>::const_iterator cbegin(size_t index) const {
		assert(index < size());
		return index == 0 ? entries.cbegin() : entries.cbegin() + bounds[index - 1];
	}

	typename std::vector<ValueType>::const_iterator cend(size_t index) const {
		assert(index < size());
		return entries.cbegin() + bounds[index];
	}

	template <typename Iterator> void append_column(Iterator begin, Iterator end) {
		for (Iterator it = begin; it != end; ++it) { entries.push_back(*it); }
		bounds.push_back(entries.size());
	}

	void append_column() { bounds.push_back(entries.size()); }

	void push_back(ValueType e) {
		assert(0 < size());
		entries.push_back(e);
		++bounds.back();
	}

	void pop_back() {
		assert(0 < size());
		entries.pop_back();
		--bounds.back();
	}

	template <typename Collection> void append_column(const Collection collection) {
		append_column(collection.cbegin(), collection.cend());
	}
};

class ripser {
	compressed_lower_distance_matrix dist;
	index_t dim_max, n;
	value_t threshold;
	coefficient_t modulus;
	const binomial_coeff_table binomial_coeff;
	std::vector<coefficient_t> multiplicative_inverse;
	mutable std::vector<index_t> vertices;
	mutable std::vector<diameter_entry_t> coface_entries;

public:
	ripser(compressed_lower_distance_matrix&& _dist, index_t _dim_max, value_t _threshold,
	       coefficient_t _modulus)
	    : dist(std::move(_dist)), dim_max(std::min(_dim_max, index_t(dist.size() - 2))),
	      n(dist.size()), threshold(_threshold), modulus(_modulus), binomial_coeff(n, dim_max + 2),
	      multiplicative_inverse(multiplicative_inverse_vector(_modulus)) {}

	index_t get_next_vertex(index_t& v, const index_t idx, const index_t k) const {
		if (binomial_coeff(v, k) > idx) {
			index_t count = v;
			while (count > 0) {
				index_t i = v;
				index_t step = count >> 1;
				i -= step;
				if (binomial_coeff(i, k) > idx) {
					v = --i;
					count -= step + 1;
				} else
					count = step;
			}
		}
		assert(binomial_coeff(v, k) <= idx && binomial_coeff(v + 1, k) > idx);
		return v;
	}

	template <typename OutputIterator>
	OutputIterator get_simplex_vertices(index_t idx, const index_t dim, index_t v,
	                                    OutputIterator out) const {
		--v;
		for (index_t k = dim + 1; k > 0; --k) {
			get_next_vertex(v, idx, k);
			*out++ = v;
			idx -= binomial_coeff(v, k);
		}
		return out;
	}

	value_t compute_diameter(const index_t index, index_t dim) const {
		value_t diam = -std::numeric_limits<value_t>::infinity();

		vertices.clear();
		get_simplex_vertices(index, dim, dist.size(), std::back_inserter(vertices));

		for (index_t i = 0; i <= dim; ++i)
			for (index_t j = 0; j < i; ++j) {
				diam = std::max(diam, dist(vertices[i], vertices[j]));
			}
		return diam;
	}

	class simplex_coboundary_enumerator {
	private:
		index_t idx_below, idx_above, v, k;
		std::vector<index_t> vertices;
		const diameter_entry_t simplex;
		const coefficient_t modulus;
		const compressed_lower_distance_matrix& dist;
		const binomial_coeff_table& binomial_coeff;

	public:
		simplex_coboundary_enumerator(const diameter_entry_t _simplex, index_t _dim,
		                              const ripser& parent)
		    : idx_below(get_index(_simplex)), idx_above(0), v(parent.n - 1), k(_dim + 1),
		      vertices(_dim + 1), simplex(_simplex), modulus(parent.modulus), dist(parent.dist),
		      binomial_coeff(parent.binomial_coeff) {
			parent.get_simplex_vertices(get_index(_simplex), _dim, parent.n, vertices.begin());
		}

		bool has_next() {
			while ((v != -1) && (binomial_coeff(v, k) <= idx_below)) {
				idx_below -= binomial_coeff(v, k);
				idx_above += binomial_coeff(v, k + 1);
				--v;
				--k;
				assert(k != -1);
			}
			return v != -1;
		}

		diameter_entry_t next() {
			value_t coface_diameter = get_diameter(simplex);
			for (index_t w : vertices) coface_diameter = std::max(coface_diameter, dist(v, w));
			index_t coface_index = idx_above + binomial_coeff(v--, k + 1) + idx_below;
			coefficient_t coface_coefficient =
			    (k & 1 ? -1 + modulus : 1) * get_coefficient(simplex) % modulus;
			return diameter_entry_t(coface_diameter, coface_index, coface_coefficient);
		}
	};

	void compute_barcodes();

	void assemble_columns_to_reduce(std::vector<diameter_index_t>& columns_to_reduce,
	                                hash_map<index_t, index_t>& pivot_column_index, index_t dim) {
		index_t num_simplices = binomial_coeff(n, dim + 1);

		columns_to_reduce.clear();

#ifdef INDICATE_PROGRESS
		std::cout << "\033[K"
		          << "assembling " << num_simplices << " columns" << std::flush << "\r";
#endif

		for (index_t index = 0; index < num_simplices; ++index) {
			if (pivot_column_index.find(index) == pivot_column_index.end()) {
				value_t diameter = compute_diameter(index, dim);
				if (diameter <= threshold)
					columns_to_reduce.push_back(std::make_pair(diameter, index));
#ifdef INDICATE_PROGRESS
				if ((index + 1) % 1000000 == 0)
					std::cout << "\033[K"
					          << "assembled " << columns_to_reduce.size() << " out of "
					          << (index + 1) << "/" << num_simplices << " columns" << std::flush
					          << "\r";
#endif
			}
		}

#ifdef INDICATE_PROGRESS
		std::cout << "\033[K"
		          << "sorting " << num_simplices << " columns" << std::flush << "\r";
#endif

		std::sort(columns_to_reduce.begin(), columns_to_reduce.end(),
		          greater_diameter_or_smaller_index<diameter_index_t>());
#ifdef INDICATE_PROGRESS
		std::cout << "\033[K";
#endif
	}

	template <typename Column, typename Iterator>
	diameter_entry_t add_coboundary_and_get_pivot(Iterator column_begin, Iterator column_end,
	                                              coefficient_t factor_column_to_add,
#ifdef ASSEMBLE_REDUCTION_MATRIX
	                                              Column& working_reduction_column,
#endif
	                                              Column& working_coboundary, const index_t& dim,
	                                              hash_map<index_t, index_t>& pivot_column_index,
	                                              bool& might_be_apparent_pair) {
		for (auto it = column_begin; it != column_end; ++it) {
			diameter_entry_t simplex = *it;
			set_coefficient(simplex, get_coefficient(simplex) * factor_column_to_add % modulus);

#ifdef ASSEMBLE_REDUCTION_MATRIX
			working_reduction_column.push(simplex);
#endif

			coface_entries.clear();
			simplex_coboundary_enumerator cofaces(simplex, dim, *this);
			while (cofaces.has_next()) {
				diameter_entry_t coface = cofaces.next();
				if (get_diameter(coface) <= threshold) {
					coface_entries.push_back(coface);
					if (might_be_apparent_pair && (get_diameter(simplex) == get_diameter(coface))) {
						if (pivot_column_index.find(get_index(coface)) ==
						    pivot_column_index.end()) {
							return coface;
						}
						might_be_apparent_pair = false;
					}
				}
			}
			for (auto coface : coface_entries) working_coboundary.push(coface);
		}

		return get_pivot(working_coboundary, modulus);
	}

	void compute_pairs(std::vector<diameter_index_t>& columns_to_reduce,
	                   hash_map<index_t, index_t>& pivot_column_index, index_t dim) {

#ifdef PRINT_PERSISTENCE_PAIRS
		std::cout << "persistence intervals in dim " << dim << ":" << std::endl;
#endif

#ifdef ASSEMBLE_REDUCTION_MATRIX
		compressed_sparse_matrix<diameter_entry_t> reduction_matrix;
#else
#ifdef USE_COEFFICIENTS
		std::vector<diameter_entry_t> reduction_matrix;
#endif
#endif

		std::vector<diameter_entry_t> coface_entries;

		for (index_t index_column_to_reduce = 0; index_column_to_reduce < columns_to_reduce.size();
		     ++index_column_to_reduce) {
			auto column_to_reduce = columns_to_reduce[index_column_to_reduce];

#ifdef ASSEMBLE_REDUCTION_MATRIX
			std::priority_queue<diameter_entry_t, std::vector<diameter_entry_t>,
			                    greater_diameter_or_smaller_index<diameter_entry_t>>
			    working_reduction_column;
#endif

			std::priority_queue<diameter_entry_t, std::vector<diameter_entry_t>,
			                    greater_diameter_or_smaller_index<diameter_entry_t>>
			    working_coboundary;

			value_t diameter = get_diameter(column_to_reduce);

#ifdef INDICATE_PROGRESS
			if ((index_column_to_reduce + 1) % 1000000 == 0)
				std::cout << "\033[K"
				          << "reducing column " << index_column_to_reduce + 1 << "/"
				          << columns_to_reduce.size() << " (diameter " << diameter << ")"
				          << std::flush << "\r";
#endif

			index_t index_column_to_add = index_column_to_reduce;

			diameter_entry_t pivot;

			// start with factor 1 in order to initialize working_coboundary
			// with the coboundary of the simplex with index column_to_reduce
			coefficient_t factor_column_to_add = 1;

#ifdef ASSEMBLE_REDUCTION_MATRIX
			// initialize reduction_matrix as identity matrix
			reduction_matrix.append_column();
#endif
#ifdef USE_COEFFICIENTS
			reduction_matrix.push_back(diameter_entry_t(column_to_reduce, 1));
#endif

			bool might_be_apparent_pair = (index_column_to_reduce == index_column_to_add);

			while (true) {
#ifdef ASSEMBLE_REDUCTION_MATRIX
#ifdef USE_COEFFICIENTS
				auto reduction_column_begin = reduction_matrix.cbegin(index_column_to_add),
				     reduction_column_end = reduction_matrix.cend(index_column_to_add);
#else
				std::vector<diameter_entry_t> coeffs;
				coeffs.push_back(columns_to_reduce[index_column_to_add]);
				for (auto it = reduction_matrix.cbegin(index_column_to_add);
				     it != reduction_matrix.cend(index_column_to_add); ++it)
					coeffs.push_back(*it);
				auto reduction_column_begin = coeffs.begin(), reduction_column_end = coeffs.end();
#endif
#else
#ifdef USE_COEFFICIENTS
				auto reduction_column_begin = &reduction_matrix[index_column_to_add],
				     reduction_column_end = &reduction_matrix[index_column_to_add] + 1;
#else
				auto reduction_column_begin = &columns_to_reduce[index_column_to_add],
				     reduction_column_end = &columns_to_reduce[index_column_to_add] + 1;
#endif
#endif

				pivot = add_coboundary_and_get_pivot(
				    reduction_column_begin, reduction_column_end, factor_column_to_add,
#ifdef ASSEMBLE_REDUCTION_MATRIX
				    working_reduction_column,
#endif
				    working_coboundary, dim, pivot_column_index, might_be_apparent_pair);

				if (get_index(pivot) != -1) {
					auto pair = pivot_column_index.find(get_index(pivot));

					if (pair != pivot_column_index.end()) {
<<<<<<< HEAD
						j = pair->second;
						continue;
					}
				} else {
#ifdef PRINT_PERSISTENCE_PAIRS
#ifdef INDICATE_PROGRESS
					std::cout << "\033[K";
#endif
//				std::cout << " [" << diameter << ", )" << std::endl << std::flush;
				std::cout << " [" << diameter << ", ): {";
				auto cocycle = reduction_column;
				while (get_index(pivot = get_pivot(cocycle, modulus)) != -1) {
					vertices.clear();
					get_simplex_vertices(get_index(pivot), dim, n, std::back_inserter(vertices));
					std::cout << vertices;
#ifdef USE_COEFFICIENTS
					std::cout << ":" << get_coefficient(pivot);
#endif
					cocycle.pop();
					if (get_index(pivot = get_pivot(cocycle, modulus)) != -1) std::cout << ", ";
				}
				std::cout << "}" << std::endl;
#endif
					break;
				}

			found_persistence_pair:
=======
						index_column_to_add = pair->second;
						factor_column_to_add = modulus - get_coefficient(pivot);
					} else {
>>>>>>> 0ed8c793
#ifdef PRINT_PERSISTENCE_PAIRS
						value_t death = get_diameter(pivot);
						if (diameter != death) {
#ifdef INDICATE_PROGRESS
							std::cout << "\033[K";
#endif
<<<<<<< HEAD
//				std::cout << " [" << diameter << "," << death << ")" << std::endl << std::flush;
				std::cout << " [" << diameter << "," << death << "): {";
				auto cocycle = reduction_column;
				diameter_entry_t e;
				while (get_index(e = get_pivot(cocycle, modulus)) != -1) {
					vertices.clear();
					get_simplex_vertices(get_index(e), dim, n, std::back_inserter(vertices));
					std::cout << vertices;
#ifdef USE_COEFFICIENTS
					std::cout << ":" << get_coefficient(pivot);
#endif
					cocycle.pop();
					if (get_index(e = get_pivot(cocycle, modulus)) != -1) std::cout << ", ";
				}
				std::cout << "}" << std::endl;
			}
=======
							std::cout << " [" << diameter << "," << death << ")" << std::endl
							          << std::flush;
						}
>>>>>>> 0ed8c793
#endif
						pivot_column_index.insert(
						    std::make_pair(get_index(pivot), index_column_to_reduce));

#ifdef USE_COEFFICIENTS
						const coefficient_t inverse =
						    multiplicative_inverse[get_coefficient(pivot)];
#endif

#ifdef ASSEMBLE_REDUCTION_MATRIX
						// replace current column of reduction_matrix (with a single diagonal 1
						// entry) by reduction_column (possibly with a different entry on the
						// diagonal)
#ifdef USE_COEFFICIENTS
						reduction_matrix.pop_back();
#else
						pop_pivot(working_reduction_column, modulus);
#endif

						while (true) {
							diameter_entry_t e = pop_pivot(working_reduction_column, modulus);
							if (get_index(e) == -1) break;
#ifdef USE_COEFFICIENTS
							set_coefficient(e, inverse * get_coefficient(e) % modulus);
							assert(get_coefficient(e) > 0);
#endif
							reduction_matrix.push_back(e);
						}
#else
#ifdef USE_COEFFICIENTS
						reduction_matrix.pop_back();
						reduction_matrix.push_back(diameter_entry_t(column_to_reduce, inverse));
#endif
#endif
						break;
					}
				} else {
#ifdef PRINT_PERSISTENCE_PAIRS
					std::cout << " [" << diameter << ", )" << std::endl << std::flush;
#endif
					break;
				}
			}
		}

#ifdef INDICATE_PROGRESS
		std::cout << "\033[K";
#endif
	}
};

enum file_format {
	LOWER_DISTANCE_MATRIX,
	UPPER_DISTANCE_MATRIX,
	DISTANCE_MATRIX,
	POINT_CLOUD,
	DIPHA,
	RIPSER
};

template <typename T> T read(std::istream& s) {
	T result;
	s.read(reinterpret_cast<char*>(&result), sizeof(T));
	return result; // on little endian: boost::endian::little_to_native(result);
}

compressed_lower_distance_matrix read_point_cloud(std::istream& input_stream) {
	std::vector<std::vector<value_t>> points;

	std::string line;
	value_t value;
	while (std::getline(input_stream, line)) {
		std::vector<value_t> point;
		std::istringstream s(line);
		while (s >> value) {
			point.push_back(value);
			s.ignore();
		}
		if (!point.empty()) points.push_back(point);
		assert(point.size() == points.front().size());
	}

	euclidean_distance_matrix eucl_dist(std::move(points));

	index_t n = eucl_dist.size();

	std::cout << "point cloud with " << n << " points in dimension "
	          << eucl_dist.points.front().size() << std::endl;

	std::vector<value_t> distances;

	for (int i = 0; i < n; ++i)
		for (int j = 0; j < i; ++j) distances.push_back(eucl_dist(i, j));

	return compressed_lower_distance_matrix(std::move(distances));
}

compressed_lower_distance_matrix read_lower_distance_matrix(std::istream& input_stream) {
	std::vector<value_t> distances;
	value_t value;
	while (input_stream >> value) {
		distances.push_back(value);
		input_stream.ignore();
	}

	return compressed_lower_distance_matrix(std::move(distances));
}

compressed_lower_distance_matrix read_upper_distance_matrix(std::istream& input_stream) {
	std::vector<value_t> distances;
	value_t value;
	while (input_stream >> value) {
		distances.push_back(value);
		input_stream.ignore();
	}

	return compressed_lower_distance_matrix(compressed_upper_distance_matrix(std::move(distances)));
}

compressed_lower_distance_matrix read_distance_matrix(std::istream& input_stream) {
	std::vector<value_t> distances;

	std::string line;
	value_t value;
	for (int i = 0; std::getline(input_stream, line); ++i) {
		std::istringstream s(line);
		for (int j = 0; j < i && s >> value; ++j) {
			distances.push_back(value);
			s.ignore();
		}
	}

	return compressed_lower_distance_matrix(std::move(distances));
}

compressed_lower_distance_matrix read_dipha(std::istream& input_stream) {
	if (read<int64_t>(input_stream) != 8067171840) {
		std::cerr << "input is not a Dipha file (magic number: 8067171840)" << std::endl;
		exit(-1);
	}

	if (read<int64_t>(input_stream) != 7) {
		std::cerr << "input is not a Dipha distance matrix (file type: 7)" << std::endl;
		exit(-1);
	}

	index_t n = read<int64_t>(input_stream);

	std::vector<value_t> distances;

	for (int i = 0; i < n; ++i)
		for (int j = 0; j < n; ++j)
			if (i > j)
				distances.push_back(read<double>(input_stream));
			else
				read<double>(input_stream);

	return compressed_lower_distance_matrix(std::move(distances));
}

compressed_lower_distance_matrix read_ripser(std::istream& input_stream) {
	std::vector<value_t> distances;
	while (!input_stream.eof()) distances.push_back(read<value_t>(input_stream));
	return compressed_lower_distance_matrix(std::move(distances));
}

compressed_lower_distance_matrix read_file(std::istream& input_stream, file_format format) {
	switch (format) {
	case LOWER_DISTANCE_MATRIX:
		return read_lower_distance_matrix(input_stream);
	case UPPER_DISTANCE_MATRIX:
		return read_upper_distance_matrix(input_stream);
	case DISTANCE_MATRIX:
		return read_distance_matrix(input_stream);
	case POINT_CLOUD:
		return read_point_cloud(input_stream);
	case DIPHA:
		return read_dipha(input_stream);
	case RIPSER:
		return read_ripser(input_stream);
	}
}

void print_usage_and_exit(int exit_code) {
	std::cerr
	    << "Usage: "
	    << "ripser "
	    << "[options] [filename]" << std::endl
	    << std::endl
	    << "Options:" << std::endl
	    << std::endl
	    << "  --help           print this screen" << std::endl
	    << "  --format         use the specified file format for the input. Options are:"
	    << std::endl
	    << "                     lower-distance (lower triangular distance matrix; default)"
	    << std::endl
	    << "                     upper-distance (upper triangular distance matrix)" << std::endl
	    << "                     distance       (full distance matrix)" << std::endl
	    << "                     point-cloud    (point cloud in Euclidean space)" << std::endl
	    << "                     dipha          (distance matrix in DIPHA file format)" << std::endl
	    << "                     ripser         (distance matrix in Ripser binary file format)"
	    << std::endl
	    << "  --dim <k>        compute persistent homology up to dimension <k>" << std::endl
	    << "  --threshold <t>  compute Rips complexes up to diameter <t>" << std::endl
#ifdef USE_COEFFICIENTS
	    << "  --modulus <p>    compute homology with coefficients in the prime field Z/<p>Z"
#endif
	    << std::endl;

	exit(exit_code);
}

int main(int argc, char** argv) {

	const char* filename = nullptr;

	file_format format = DISTANCE_MATRIX;

	index_t dim_max = 1;
	value_t threshold = std::numeric_limits<value_t>::infinity();

#ifdef USE_COEFFICIENTS
	coefficient_t modulus = 2;
#else
	const coefficient_t modulus = 2;
#endif

	for (index_t i = 1; i < argc; ++i) {
		const std::string arg(argv[i]);
		if (arg == "--help") {
			print_usage_and_exit(0);
		} else if (arg == "--dim") {
			std::string parameter = std::string(argv[++i]);
			size_t next_pos;
			dim_max = std::stol(parameter, &next_pos);
			if (next_pos != parameter.size()) print_usage_and_exit(-1);
		} else if (arg == "--threshold") {
			std::string parameter = std::string(argv[++i]);
			size_t next_pos;
			threshold = std::stof(parameter, &next_pos);
			if (next_pos != parameter.size()) print_usage_and_exit(-1);
		} else if (arg == "--format") {
			std::string parameter = std::string(argv[++i]);
			if (parameter == "lower-distance")
				format = LOWER_DISTANCE_MATRIX;
			else if (parameter == "upper-distance")
				format = UPPER_DISTANCE_MATRIX;
			else if (parameter == "distance")
				format = DISTANCE_MATRIX;
			else if (parameter == "point-cloud")
				format = POINT_CLOUD;
			else if (parameter == "dipha")
				format = DIPHA;
			else if (parameter == "ripser")
				format = RIPSER;
			else
				print_usage_and_exit(-1);
#ifdef USE_COEFFICIENTS
		} else if (arg == "--modulus") {
			std::string parameter = std::string(argv[++i]);
			size_t next_pos;
			modulus = std::stol(parameter, &next_pos);
			if (next_pos != parameter.size() || !is_prime(modulus)) print_usage_and_exit(-1);
#endif
		} else {
			if (filename) { print_usage_and_exit(-1); }
			filename = argv[i];
		}
	}

	std::ifstream file_stream(filename);
	if (filename && file_stream.fail()) {
		std::cerr << "couldn't open file " << filename << std::endl;
		exit(-1);
	}

	compressed_lower_distance_matrix dist = read_file(filename ? file_stream : std::cin, format);

	std::cout << "distance matrix with " << dist.size() << " points" << std::endl;

	value_t min = std::numeric_limits<value_t>::infinity(),
	        max = -std::numeric_limits<value_t>::infinity();

	for (auto d : dist.distances) {
		if (d != std::numeric_limits<value_t>::infinity()) {
			min = std::min(min, d);
			max = std::max(max, d);
		} else {
			threshold = std::min(threshold, std::numeric_limits<value_t>::max());
		}
	}

	std::cout << "value range: [" << min << "," << max << "]" << std::endl;

	ripser(std::move(dist), dim_max, threshold, modulus).compute_barcodes();
}

void ripser::compute_barcodes() {

	std::vector<diameter_index_t> columns_to_reduce;

	{
		union_find dset(n);
		std::vector<diameter_index_t> edges;
		for (index_t index = binomial_coeff(n, 2); index-- > 0;) {
			value_t diameter = compute_diameter(index, 1);
			if (diameter <= threshold) edges.push_back(std::make_pair(diameter, index));
		}
		std::sort(edges.rbegin(), edges.rend(),
		          greater_diameter_or_smaller_index<diameter_index_t>());

#ifdef PRINT_PERSISTENCE_PAIRS
		std::cout << "persistence intervals in dim 0:" << std::endl;
#endif

		std::vector<index_t> vertices_of_edge(2);
		for (auto e : edges) {
			vertices_of_edge.clear();
			get_simplex_vertices(get_index(e), 1, n, std::back_inserter(vertices_of_edge));
			index_t u = dset.find(vertices_of_edge[0]), v = dset.find(vertices_of_edge[1]);

			if (u != v) {
#ifdef PRINT_PERSISTENCE_PAIRS
				if (get_diameter(e) != 0)
					std::cout << " [0," << get_diameter(e) << ")" << std::endl;
#endif
				dset.link(u, v);
			} else
				columns_to_reduce.push_back(e);
		}
		std::reverse(columns_to_reduce.begin(), columns_to_reduce.end());

#ifdef PRINT_PERSISTENCE_PAIRS
		for (index_t i = 0; i < n; ++i)
			if (dset.find(i) == i) std::cout << " [0, )" << std::endl << std::flush;
#endif
	}

	for (index_t dim = 1; dim <= dim_max; ++dim) {
		hash_map<index_t, index_t> pivot_column_index;
		pivot_column_index.reserve(columns_to_reduce.size());

		compute_pairs(columns_to_reduce, pivot_column_index, dim);

		if (dim < dim_max) {
			assemble_columns_to_reduce(columns_to_reduce, pivot_column_index, dim + 1);
		}
	}
}<|MERGE_RESOLUTION|>--- conflicted
+++ resolved
@@ -632,106 +632,86 @@
 					auto pair = pivot_column_index.find(get_index(pivot));
 
 					if (pair != pivot_column_index.end()) {
-<<<<<<< HEAD
-						j = pair->second;
-						continue;
+						index_column_to_add = pair->second;
+						factor_column_to_add = modulus - get_coefficient(pivot);
+					} else {
+#ifdef PRINT_PERSISTENCE_PAIRS
+                        value_t death = get_diameter(pivot);
+                        if (diameter != death) {
+#ifdef INDICATE_PROGRESS
+                            std::cout << "\033[K";
+#endif
+                            //				std::cout << " [" << diameter << "," << death << ")" << std::endl << std::flush;
+                            std::cout << " [" << diameter << "," << death << "): {";
+                            auto cocycle = working_reduction_column;
+                            diameter_entry_t e;
+                            while (get_index(e = get_pivot(cocycle, modulus)) != -1) {
+                                vertices.clear();
+                                get_simplex_vertices(get_index(e), dim, n, std::back_inserter(vertices));
+                                std::cout << vertices;
+#ifdef USE_COEFFICIENTS
+                                std::cout << ":" << get_coefficient(pivot);
+#endif
+                                cocycle.pop();
+                                if (get_index(e = get_pivot(cocycle, modulus)) != -1) std::cout << ", ";
+                            }
+                            std::cout << "}" << std::endl;
+                        }
+#endif
+						pivot_column_index.insert(
+						    std::make_pair(get_index(pivot), index_column_to_reduce));
+
+#ifdef USE_COEFFICIENTS
+						const coefficient_t inverse =
+						    multiplicative_inverse[get_coefficient(pivot)];
+#endif
+
+#ifdef ASSEMBLE_REDUCTION_MATRIX
+						// replace current column of reduction_matrix (with a single diagonal 1
+						// entry) by reduction_column (possibly with a different entry on the
+						// diagonal)
+#ifdef USE_COEFFICIENTS
+						reduction_matrix.pop_back();
+#else
+						pop_pivot(working_reduction_column, modulus);
+#endif
+
+						while (true) {
+							diameter_entry_t e = pop_pivot(working_reduction_column, modulus);
+							if (get_index(e) == -1) break;
+#ifdef USE_COEFFICIENTS
+							set_coefficient(e, inverse * get_coefficient(e) % modulus);
+							assert(get_coefficient(e) > 0);
+#endif
+							reduction_matrix.push_back(e);
+						}
+#else
+#ifdef USE_COEFFICIENTS
+						reduction_matrix.pop_back();
+						reduction_matrix.push_back(diameter_entry_t(column_to_reduce, inverse));
+#endif
+#endif
+						break;
 					}
 				} else {
 #ifdef PRINT_PERSISTENCE_PAIRS
 #ifdef INDICATE_PROGRESS
-					std::cout << "\033[K";
-#endif
-//				std::cout << " [" << diameter << ", )" << std::endl << std::flush;
-				std::cout << " [" << diameter << ", ): {";
-				auto cocycle = reduction_column;
-				while (get_index(pivot = get_pivot(cocycle, modulus)) != -1) {
-					vertices.clear();
-					get_simplex_vertices(get_index(pivot), dim, n, std::back_inserter(vertices));
-					std::cout << vertices;
-#ifdef USE_COEFFICIENTS
-					std::cout << ":" << get_coefficient(pivot);
-#endif
-					cocycle.pop();
-					if (get_index(pivot = get_pivot(cocycle, modulus)) != -1) std::cout << ", ";
-				}
-				std::cout << "}" << std::endl;
-#endif
-					break;
-				}
-
-			found_persistence_pair:
-=======
-						index_column_to_add = pair->second;
-						factor_column_to_add = modulus - get_coefficient(pivot);
-					} else {
->>>>>>> 0ed8c793
-#ifdef PRINT_PERSISTENCE_PAIRS
-						value_t death = get_diameter(pivot);
-						if (diameter != death) {
-#ifdef INDICATE_PROGRESS
-							std::cout << "\033[K";
-#endif
-<<<<<<< HEAD
-//				std::cout << " [" << diameter << "," << death << ")" << std::endl << std::flush;
-				std::cout << " [" << diameter << "," << death << "): {";
-				auto cocycle = reduction_column;
-				diameter_entry_t e;
-				while (get_index(e = get_pivot(cocycle, modulus)) != -1) {
-					vertices.clear();
-					get_simplex_vertices(get_index(e), dim, n, std::back_inserter(vertices));
-					std::cout << vertices;
-#ifdef USE_COEFFICIENTS
-					std::cout << ":" << get_coefficient(pivot);
-#endif
-					cocycle.pop();
-					if (get_index(e = get_pivot(cocycle, modulus)) != -1) std::cout << ", ";
-				}
-				std::cout << "}" << std::endl;
-			}
-=======
-							std::cout << " [" << diameter << "," << death << ")" << std::endl
-							          << std::flush;
-						}
->>>>>>> 0ed8c793
-#endif
-						pivot_column_index.insert(
-						    std::make_pair(get_index(pivot), index_column_to_reduce));
-
-#ifdef USE_COEFFICIENTS
-						const coefficient_t inverse =
-						    multiplicative_inverse[get_coefficient(pivot)];
-#endif
-
-#ifdef ASSEMBLE_REDUCTION_MATRIX
-						// replace current column of reduction_matrix (with a single diagonal 1
-						// entry) by reduction_column (possibly with a different entry on the
-						// diagonal)
-#ifdef USE_COEFFICIENTS
-						reduction_matrix.pop_back();
-#else
-						pop_pivot(working_reduction_column, modulus);
-#endif
-
-						while (true) {
-							diameter_entry_t e = pop_pivot(working_reduction_column, modulus);
-							if (get_index(e) == -1) break;
-#ifdef USE_COEFFICIENTS
-							set_coefficient(e, inverse * get_coefficient(e) % modulus);
-							assert(get_coefficient(e) > 0);
-#endif
-							reduction_matrix.push_back(e);
-						}
-#else
-#ifdef USE_COEFFICIENTS
-						reduction_matrix.pop_back();
-						reduction_matrix.push_back(diameter_entry_t(column_to_reduce, inverse));
-#endif
-#endif
-						break;
-					}
-				} else {
-#ifdef PRINT_PERSISTENCE_PAIRS
-					std::cout << " [" << diameter << ", )" << std::endl << std::flush;
+                    std::cout << "\033[K";
+#endif
+                    //				std::cout << " [" << diameter << ", )" << std::endl << std::flush;
+                    std::cout << " [" << diameter << ", ): {";
+                    auto cocycle = working_reduction_column;
+                    while (get_index(pivot = get_pivot(cocycle, modulus)) != -1) {
+                        vertices.clear();
+                        get_simplex_vertices(get_index(pivot), dim, n, std::back_inserter(vertices));
+                        std::cout << vertices;
+#ifdef USE_COEFFICIENTS
+                        std::cout << ":" << get_coefficient(pivot);
+#endif
+                        cocycle.pop();
+                        if (get_index(pivot = get_pivot(cocycle, modulus)) != -1) std::cout << ", ";
+                    }
+                    std::cout << "}" << std::endl;
 #endif
 					break;
 				}

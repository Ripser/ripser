/*

Ripser: a lean C++ code for computation of Vietoris-Rips persistence barcodes

Copyright 2015-2016 Ulrich Bauer.

This program is free software: you can redistribute it and/or modify it under
the terms of the GNU Lesser General Public License as published by the
Free Software Foundation, either version 3 of the License, or (at your option)
any later version.

This program is distributed in the hope that it will be useful, but WITHOUT ANY
WARRANTY; without even the implied warranty of MERCHANTABILITY or FITNESS FOR A
PARTICULAR PURPOSE.  See the GNU Lesser General Public License for more details.

You should have received a copy of the GNU Lesser General Public License along
with this program.  If not, see <http://www.gnu.org/licenses/>.

*/

//#define ASSEMBLE_REDUCTION_MATRIX
//#define USE_COEFFICIENTS

//#define INDICATE_PROGRESS
#define PRINT_PERSISTENCE_PAIRS

//#define USE_GOOGLE_HASHMAP

#include <algorithm>
#include <cassert>
#include <cmath>
#include <fstream>
#include <iostream>
#include <numeric>
#include <queue>
#include <sstream>
#include <unordered_map>

#include "prettyprint.hpp"

#ifdef USE_GOOGLE_HASHMAP
#include <sparsehash/sparse_hash_map>
template <class Key, class T> class hash_map : public google::sparse_hash_map<Key, T> {
public:
	inline void reserve(size_t hint) { this->resize(hint); }
};
#else
template <class Key, class T> class hash_map : public std::unordered_map<Key, T> {};
#endif

typedef float value_t;
typedef int64_t index_t;
typedef int16_t coefficient_t;

class binomial_coeff_table {
	std::vector<std::vector<index_t>> B;

public:
	binomial_coeff_table(index_t n, index_t k) : B(n + 1) {
		for (index_t i = 0; i <= n; i++) {
			B[i].resize(k + 1);
			for (index_t j = 0; j <= std::min(i, k); j++)
				if (j == 0 || j == i)
					B[i][j] = 1;
				else
					B[i][j] = B[i - 1][j - 1] + B[i - 1][j];
		}
	}

	index_t operator()(index_t n, index_t k) const {
		assert(n < B.size() && k < B[n].size());
		return B[n][k];
	}
};

bool is_prime(const coefficient_t n) {
	if (!(n & 1) || n < 2) return n == 2;
	for (coefficient_t p = 3, q = n / p, r = n % p; p <= q; p += 2, q = n / p, r = n % p)
		if (!r) return false;
	return true;
}

std::vector<coefficient_t> multiplicative_inverse_vector(const coefficient_t m) {
	std::vector<coefficient_t> inverse(m);
	inverse[1] = 1;
	// m = a * (m / a) + m % a
	// Multipying with inverse(a) * inverse(m % a):
	// 0 = inverse(m % a) * (m / a)  + inverse(a)  (mod m)
	for (coefficient_t a = 2; a < m; ++a) inverse[a] = m - (inverse[m % a] * (m / a)) % m;
	return inverse;
}

#ifdef USE_COEFFICIENTS
struct __attribute__((packed)) entry_t {
	index_t index : 8 * (sizeof(index_t) - sizeof(coefficient_t));
	coefficient_t coefficient;
	entry_t(index_t _index, coefficient_t _coefficient)
	    : index(_index), coefficient(_coefficient) {}
	entry_t(index_t _index) : index(_index), coefficient(1) {}
	entry_t() : index(0), coefficient(1) {}
};

static_assert(sizeof(entry_t) == sizeof(index_t), "size of entry_t is not the same as index_t");

entry_t make_entry(index_t _index, coefficient_t _coefficient) {
	return entry_t(_index, _coefficient);
}
index_t get_index(const entry_t& e) { return e.index; }
index_t get_coefficient(const entry_t& e) { return e.coefficient; }
void set_coefficient(entry_t& e, const coefficient_t c) { e.coefficient = c; }

bool operator==(const entry_t& e1, const entry_t& e2) {
	return get_index(e1) == get_index(e2) && get_coefficient(e1) == get_coefficient(e2);
}

std::ostream& operator<<(std::ostream& stream, const entry_t& e) {
	stream << get_index(e) << ":" << get_coefficient(e);
	return stream;
}

#else

typedef index_t entry_t;
const index_t get_index(const entry_t& i) { return i; }
index_t get_coefficient(const entry_t& i) { return 1; }
entry_t make_entry(index_t _index, coefficient_t _value) { return entry_t(_index); }
void set_coefficient(entry_t& e, const coefficient_t c) {}

#endif

const entry_t& get_entry(const entry_t& e) { return e; }

class diameter_index_t : public std::pair<value_t, index_t> {
public:
	diameter_index_t() : std::pair<value_t, index_t>() {}
	diameter_index_t(std::pair<value_t, index_t>&& p) : std::pair<value_t, index_t>(std::move(p)) {}
};
value_t get_diameter(const diameter_index_t& i) { return i.first; }
index_t get_index(const diameter_index_t& i) { return i.second; }

class diameter_entry_t : public std::pair<value_t, entry_t> {
public:
	diameter_entry_t(std::pair<value_t, entry_t> p) : std::pair<value_t, entry_t>(p) {}
	diameter_entry_t(entry_t&& e) : std::pair<value_t, entry_t>(0, std::move(e)) {}
	diameter_entry_t() : diameter_entry_t(entry_t()) {}
	diameter_entry_t(value_t _diameter, index_t _index, coefficient_t _coefficient)
	    : std::pair<value_t, entry_t>(_diameter, make_entry(_index, _coefficient)) {}
	diameter_entry_t(const diameter_index_t& _diameter_index, coefficient_t _coefficient)
	    : std::pair<value_t, entry_t>(get_diameter(_diameter_index),
	                                  make_entry(get_index(_diameter_index), _coefficient)) {}
	diameter_entry_t(const diameter_index_t& _diameter_index) : diameter_entry_t(_diameter_index, 1) {}
};

const entry_t& get_entry(const diameter_entry_t& p) { return p.second; }
entry_t& get_entry(diameter_entry_t& p) { return p.second; }
const index_t get_index(const diameter_entry_t& p) { return get_index(get_entry(p)); }
const coefficient_t get_coefficient(const diameter_entry_t& p) {
	return get_coefficient(get_entry(p));
}
const value_t& get_diameter(const diameter_entry_t& p) { return p.first; }
void set_coefficient(diameter_entry_t& p, const coefficient_t c) {
	set_coefficient(get_entry(p), c);
}

template <typename Entry> struct greater_diameter_or_smaller_index {
	bool operator()(const Entry& a, const Entry& b) {
		return (get_diameter(a) > get_diameter(b)) ||
		       ((get_diameter(a) == get_diameter(b)) && (get_index(a) < get_index(b)));
	}
};

enum compressed_matrix_layout { LOWER_TRIANGULAR, UPPER_TRIANGULAR };

template <compressed_matrix_layout Layout> class compressed_distance_matrix {
public:
	std::vector<value_t> distances;
	std::vector<value_t*> rows;

	void init_rows();

	compressed_distance_matrix(std::vector<value_t>&& _distances)
	    : distances(std::move(_distances)), rows((1 + std::sqrt(1 + 8 * distances.size())) / 2) {
		assert(distances.size() == size() * (size() - 1) / 2);
		init_rows();
	}

	template <typename DistanceMatrix>
	compressed_distance_matrix(const DistanceMatrix& mat)
	    : distances(mat.size() * (mat.size() - 1) / 2), rows(mat.size()) {
		init_rows();

		for (index_t i = 1; i < size(); ++i)
			for (index_t j = 0; j < i; ++j) rows[i][j] = mat(i, j);
	}

	value_t operator()(const index_t i, const index_t j) const;

	size_t size() const { return rows.size(); }
};

template <> void compressed_distance_matrix<LOWER_TRIANGULAR>::init_rows() {
	value_t* pointer = &distances[0];
	for (index_t i = 1; i < size(); ++i) {
		rows[i] = pointer;
		pointer += i;
	}
}

template <> void compressed_distance_matrix<UPPER_TRIANGULAR>::init_rows() {
	value_t* pointer = &distances[0] - 1;
	for (index_t i = 0; i < size() - 1; ++i) {
		rows[i] = pointer;
		pointer += size() - i - 2;
	}
}

template <>
value_t compressed_distance_matrix<UPPER_TRIANGULAR>::operator()(index_t i, index_t j) const {
	return i == j ? 0 : i > j ? rows[j][i] : rows[i][j];
}

template <>
value_t compressed_distance_matrix<LOWER_TRIANGULAR>::operator()(index_t i, index_t j) const {
	return i == j ? 0 : i < j ? rows[j][i] : rows[i][j];
}

typedef compressed_distance_matrix<LOWER_TRIANGULAR> compressed_lower_distance_matrix;
typedef compressed_distance_matrix<UPPER_TRIANGULAR> compressed_upper_distance_matrix;

class euclidean_distance_matrix {
public:
	std::vector<std::vector<value_t>> points;

	euclidean_distance_matrix(std::vector<std::vector<value_t>>&& _points)
	    : points(std::move(_points)) {
			for (auto p: points) {
				assert(p.size() == points.front().size());
			}
		}

	value_t operator()(const index_t i, const index_t j) const {
		assert(i < points.size());
		assert(j < points.size());
		return std::sqrt(std::inner_product(
		    points[i].begin(), points[i].end(), points[j].begin(), value_t(), std::plus<value_t>(),
		    [](value_t u, value_t v) { return (u - v) * (u - v); }));
	}

	size_t size() const { return points.size(); }
};

class union_find {
	std::vector<index_t> parent;
	std::vector<uint8_t> rank;

public:
	union_find(index_t n) : parent(n), rank(n, 0) {
		for (index_t i = 0; i < n; ++i) parent[i] = i;
	}

	index_t find(index_t x) {
		index_t y = x, z = parent[y];
		while (z != y) {
			y = z;
			z = parent[y];
		}
		y = parent[x];
		while (z != y) {
			parent[x] = z;
			x = y;
			y = parent[x];
		}
		return z;
	}
	void link(index_t x, index_t y) {
		x = find(x);
		y = find(y);
		if (x == y) return;
		if (rank[x] > rank[y])
			parent[y] = x;
		else {
			parent[x] = y;
			if (rank[x] == rank[y]) ++rank[y];
		}
	}
};

template <typename Heap> diameter_entry_t pop_pivot(Heap& column, coefficient_t modulus) {
	if (column.empty())
		return diameter_entry_t(-1);
	else {
		auto pivot = column.top();

#ifdef USE_COEFFICIENTS
		coefficient_t coefficient = 0;
		do {
			coefficient = (coefficient + get_coefficient(column.top())) % modulus;
			column.pop();

			if (coefficient == 0) {
				if (column.empty())
					return diameter_entry_t(-1);
				else
					pivot = column.top();
			}
		} while (!column.empty() && get_index(column.top()) == get_index(pivot));
		if (get_index(pivot) != -1) { set_coefficient(pivot, coefficient); }
#else
		column.pop();
		while (!column.empty() && get_index(column.top()) == get_index(pivot)) {
			column.pop();
			if (column.empty())
				return diameter_entry_t(-1);
			else {
				pivot = column.top();
				column.pop();
			}
		}
#endif
		return pivot;
	}
}

template <typename Heap> diameter_entry_t get_pivot(Heap& column, coefficient_t modulus) {
	diameter_entry_t result = pop_pivot(column, modulus);
	if (get_index(result) != -1) column.push(result);
	return result;
}

template <typename ValueType> class compressed_sparse_matrix {
	std::vector<size_t> bounds;
	std::vector<ValueType> entries;

public:
	size_t size() const { return bounds.size(); }

	typename std::vector<ValueType>::const_iterator cbegin(size_t index) const {
		assert(index < size());
		return index == 0 ? entries.cbegin() : entries.cbegin() + bounds[index - 1];
	}

	typename std::vector<ValueType>::const_iterator cend(size_t index) const {
		assert(index < size());
		return entries.cbegin() + bounds[index];
	}

	template <typename Iterator> void append_column(Iterator begin, Iterator end) {
		for (Iterator it = begin; it != end; ++it) { entries.push_back(*it); }
		bounds.push_back(entries.size());
	}

	void append_column() { bounds.push_back(entries.size()); }

	void push_back(ValueType e) {
		assert(0 < size());
		entries.push_back(e);
		++bounds.back();
	}

	void pop_back() {
		assert(0 < size());
		entries.pop_back();
		--bounds.back();
	}

	template <typename Collection> void append_column(const Collection collection) {
		append_column(collection.cbegin(), collection.cend());
	}
};

template <typename Heap>
void push_entry(Heap& column, index_t i, coefficient_t c, value_t diameter) {
	entry_t e = make_entry(i, c);
	column.push(std::make_pair(diameter, e));
}

class ripser {
	compressed_lower_distance_matrix dist;
	index_t dim_max, n;
	value_t threshold;
	coefficient_t modulus;
	const binomial_coeff_table binomial_coeff;
	std::vector<coefficient_t> multiplicative_inverse;
	mutable std::vector<index_t> vertices;

public:
	ripser(compressed_lower_distance_matrix&& _dist, index_t _dim_max, value_t _threshold,
	       coefficient_t _modulus)
	    : dist(std::move(_dist)), dim_max(std::min(_dim_max, index_t(dist.size() - 2))),
	      n(dist.size()), threshold(_threshold), modulus(_modulus), binomial_coeff(n, dim_max + 2),
	      multiplicative_inverse(multiplicative_inverse_vector(_modulus)) {}

	index_t get_next_vertex(index_t& v, const index_t idx, const index_t k) const {
		if (binomial_coeff(v, k) > idx) {
			index_t count = v;
			while (count > 0) {
				index_t i = v;
				index_t step = count >> 1;
				i -= step;
				if (binomial_coeff(i, k) > idx) {
					v = --i;
					count -= step + 1;
				} else
					count = step;
			}
		}
		assert(binomial_coeff(v, k) <= idx && binomial_coeff(v + 1, k) > idx);
		return v;
	}

	template <typename OutputIterator>
	OutputIterator get_simplex_vertices(index_t idx, const index_t dim, index_t v,
	                                    OutputIterator out) const {
		--v;
		for (index_t k = dim + 1; k > 0; --k) {
			get_next_vertex(v, idx, k);
			*out++ = v;
			idx -= binomial_coeff(v, k);
		}
		return out;
	}

	value_t compute_diameter(const index_t index, index_t dim) const {
		value_t diam = -std::numeric_limits<value_t>::infinity();

		vertices.clear();
		get_simplex_vertices(index, dim, dist.size(), std::back_inserter(vertices));

		for (index_t i = 0; i <= dim; ++i)
			for (index_t j = 0; j < i; ++j) {
				diam = std::max(diam, dist(vertices[i], vertices[j]));
			}
		return diam;
	}

	class simplex_coboundary_enumerator {
	private:
		index_t idx_below, idx_above, v, k;
		std::vector<index_t> vertices;
		const diameter_entry_t simplex;
		const coefficient_t modulus;
		const compressed_lower_distance_matrix& dist;
		const binomial_coeff_table& binomial_coeff;

	public:
		simplex_coboundary_enumerator(const diameter_entry_t _simplex, index_t _dim,
		                              const ripser& parent)
		    : idx_below(get_index(_simplex)), idx_above(0), v(parent.n - 1), k(_dim + 1),
		      vertices(_dim + 1), simplex(_simplex), modulus(parent.modulus), dist(parent.dist),
		      binomial_coeff(parent.binomial_coeff) {
			parent.get_simplex_vertices(get_index(_simplex), _dim, parent.n, vertices.begin());
		}

		bool has_next() {
			while ((v != -1) && (binomial_coeff(v, k) <= idx_below)) {
				idx_below -= binomial_coeff(v, k);
				idx_above += binomial_coeff(v, k + 1);
				--v;
				--k;
				assert(k != -1);
			}
			return v != -1;
		}

		diameter_entry_t next() {
			value_t coface_diameter = get_diameter(simplex);
			for (index_t w : vertices) coface_diameter = std::max(coface_diameter, dist(v, w));
			index_t coface_index = idx_above + binomial_coeff(v--, k + 1) + idx_below;
			coefficient_t coface_coefficient =
			    (k & 1 ? -1 + modulus : 1) * get_coefficient(simplex) % modulus;
			return diameter_entry_t(coface_diameter, coface_index, coface_coefficient);
		}
	};

	void compute_barcodes();

	void assemble_columns_to_reduce(std::vector<diameter_index_t>& columns_to_reduce,
	                                hash_map<index_t, index_t>& pivot_column_index, index_t dim) {
		index_t num_simplices = binomial_coeff(n, dim + 1);

		columns_to_reduce.clear();

#ifdef INDICATE_PROGRESS
		std::cout << "\033[K"
		          << "assembling " << num_simplices << " columns" << std::flush << "\r";
#endif

		for (index_t index = 0; index < num_simplices; ++index) {
			if (pivot_column_index.find(index) == pivot_column_index.end()) {
				value_t diameter = compute_diameter(index, dim);
				if (diameter <= threshold)
					columns_to_reduce.push_back(std::make_pair(diameter, index));
#ifdef INDICATE_PROGRESS
				if ((index + 1) % 1000000 == 0)
					std::cout << "\033[K"
					          << "assembled " << columns_to_reduce.size() << " out of "
					          << (index + 1) << "/" << num_simplices << " columns" << std::flush
					          << "\r";
#endif
			}
		}

#ifdef INDICATE_PROGRESS
		std::cout << "\033[K"
		          << "sorting " << num_simplices << " columns" << std::flush << "\r";
#endif

		std::sort(columns_to_reduce.begin(), columns_to_reduce.end(),
		          greater_diameter_or_smaller_index<diameter_index_t>());
#ifdef INDICATE_PROGRESS
		std::cout << "\033[K";
#endif
	}

	void compute_pairs(std::vector<diameter_index_t>& columns_to_reduce,
	                   hash_map<index_t, index_t>& pivot_column_index, index_t dim) {

#ifdef PRINT_PERSISTENCE_PAIRS
		std::cout << "persistence intervals in dim " << dim << ":" << std::endl;
#endif

#ifdef ASSEMBLE_REDUCTION_MATRIX
		compressed_sparse_matrix<diameter_entry_t> reduction_coefficients;
#else
#ifdef USE_COEFFICIENTS
		std::vector<diameter_entry_t> reduction_coefficients;
#endif
#endif

		std::vector<diameter_entry_t> coface_entries;

		for (index_t i = 0; i < columns_to_reduce.size(); ++i) {
			auto column_to_reduce = columns_to_reduce[i];

#ifdef ASSEMBLE_REDUCTION_MATRIX
			std::priority_queue<diameter_entry_t, std::vector<diameter_entry_t>,
			                    greater_diameter_or_smaller_index<diameter_entry_t>>
			    reduction_column;
#endif

			std::priority_queue<diameter_entry_t, std::vector<diameter_entry_t>,
			                    greater_diameter_or_smaller_index<diameter_entry_t>>
			    working_coboundary;

			value_t diameter = get_diameter(column_to_reduce);

#ifdef INDICATE_PROGRESS
			if ((i + 1) % 1000000 == 0)
				std::cout << "\033[K"
				          << "reducing column " << i + 1 << "/" << columns_to_reduce.size()
				          << " (diameter " << diameter << ")" << std::flush << "\r";
#endif

			index_t j = i;

			// start with a dummy pivot entry with coefficient -1 in order to initialize
			// working_coboundary with the coboundary of the simplex with index column_to_reduce
			diameter_entry_t pivot(0, -1, -1 + modulus);

#ifdef ASSEMBLE_REDUCTION_MATRIX
			// initialize reduction_coefficients as identity matrix
			reduction_coefficients.append_column();
#endif
#ifdef USE_COEFFICIENTS
			reduction_coefficients.push_back(diameter_entry_t(column_to_reduce, 1));
#endif

			bool might_be_apparent_pair = (i == j);

			do {
				const coefficient_t factor = modulus - get_coefficient(pivot);

#ifdef ASSEMBLE_REDUCTION_MATRIX
#ifdef USE_COEFFICIENTS
				auto coeffs_begin = reduction_coefficients.cbegin(j),
				     coeffs_end = reduction_coefficients.cend(j);
#else
				std::vector<diameter_entry_t> coeffs;
				coeffs.push_back(columns_to_reduce[j]);
				for (auto it = reduction_coefficients.cbegin(j);
				     it != reduction_coefficients.cend(j); ++it)
					coeffs.push_back(*it);
				auto coeffs_begin = coeffs.begin(), coeffs_end = coeffs.end();
#endif
#else
#ifdef USE_COEFFICIENTS
				auto coeffs_begin = &reduction_coefficients[j],
				     coeffs_end = &reduction_coefficients[j] + 1;
#else
				auto coeffs_begin = &columns_to_reduce[j], coeffs_end = &columns_to_reduce[j] + 1;
#endif
#endif

				for (auto it = coeffs_begin; it != coeffs_end; ++it) {
					diameter_entry_t simplex = *it;
					set_coefficient(simplex, get_coefficient(simplex) * factor % modulus);

#ifdef ASSEMBLE_REDUCTION_MATRIX
					reduction_column.push(simplex);
#endif

					coface_entries.clear();
					simplex_coboundary_enumerator cofaces(simplex, dim, *this);
					while (cofaces.has_next()) {
						diameter_entry_t coface = cofaces.next();
						if (get_diameter(coface) <= threshold) {
							coface_entries.push_back(coface);
							if (might_be_apparent_pair &&
							    (get_diameter(simplex) == get_diameter(coface))) {
								if (pivot_column_index.find(get_index(coface)) ==
								    pivot_column_index.end()) {
									pivot = coface;
									goto found_persistence_pair;
								}
								might_be_apparent_pair = false;
							}
						}
					}
					for (auto coface : coface_entries) working_coboundary.push(coface);
				}

				pivot = get_pivot(working_coboundary, modulus);

				if (get_index(pivot) != -1) {
					auto pair = pivot_column_index.find(get_index(pivot));

					if (pair != pivot_column_index.end()) {
						j = pair->second;
						continue;
					}
				} else {
#ifdef PRINT_PERSISTENCE_PAIRS
#ifdef INDICATE_PROGRESS
					std::cout << "\033[K";
#endif
<<<<<<< HEAD
//				std::cout << " [" << diameter << ", )" << std::endl << std::flush;
				std::cout << " [" << diameter << ", ): {";
				auto cocycle = reduction_column;
				while (get_index(pivot = get_pivot(cocycle, modulus)) != -1) {
					std::cout << vertices_of_simplex(get_index(pivot), dim, n, binomial_coeff) << ":" << get_coefficient(pivot);
					cocycle.pop();
					if (get_index(pivot = get_pivot(cocycle, modulus)) != -1) std::cout << ", ";
				}
				std::cout << "}" << std::endl;
=======
					std::cout << " [" << diameter << ", )" << std::endl << std::flush;
>>>>>>> d898ef27
#endif
					break;
				}

			found_persistence_pair:
#ifdef PRINT_PERSISTENCE_PAIRS
				value_t death = get_diameter(pivot);
				if (diameter != death) {
#ifdef INDICATE_PROGRESS
					std::cout << "\033[K";
#endif
<<<<<<< HEAD
//				std::cout << " [" << diameter << "," << death << ")" << std::endl << std::flush;
				std::cout << " [" << diameter << "," << death << "): {";
				auto cocycle = reduction_column;
				diameter_entry_t e;
				while (get_index(e = get_pivot(cocycle, modulus)) != -1) {
					std::cout << vertices_of_simplex(get_index(e), dim, n, binomial_coeff) << ":" << get_coefficient(pivot);
					cocycle.pop();
					if (get_index(e = get_pivot(cocycle, modulus)) != -1) std::cout << ", ";
				}
				std::cout << "}" << std::endl;
			}
=======
					std::cout << " [" << diameter << "," << death << ")" << std::endl << std::flush;
				}
>>>>>>> d898ef27
#endif

				pivot_column_index.insert(std::make_pair(get_index(pivot), i));

#ifdef USE_COEFFICIENTS
				const coefficient_t inverse = multiplicative_inverse[get_coefficient(pivot)];
#endif

#ifdef ASSEMBLE_REDUCTION_MATRIX
// replace current column of reduction_coefficients (with a single diagonal 1 entry)
// by reduction_column (possibly with a different entry on the diagonal)
#ifdef USE_COEFFICIENTS
				reduction_coefficients.pop_back();
#else
				pop_pivot(reduction_column, modulus);
#endif

				while (true) {
					diameter_entry_t e = pop_pivot(reduction_column, modulus);
					if (get_index(e) == -1) break;
#ifdef USE_COEFFICIENTS
					set_coefficient(e, inverse * get_coefficient(e) % modulus);
					assert(get_coefficient(e) > 0);
#endif
					reduction_coefficients.push_back(e);
				}
#else
#ifdef USE_COEFFICIENTS
				reduction_coefficients.pop_back();
				reduction_coefficients.push_back(diameter_entry_t(column_to_reduce, inverse));
#endif
#endif
				break;
			} while (true);
		}

#ifdef INDICATE_PROGRESS
		std::cout << "\033[K";
#endif
	}
};

enum file_format {
	LOWER_DISTANCE_MATRIX,
	UPPER_DISTANCE_MATRIX,
	DISTANCE_MATRIX,
	POINT_CLOUD,
	DIPHA,
	RIPSER
};

template <typename T> T read(std::istream& s) {
	T result;
	s.read(reinterpret_cast<char*>(&result), sizeof(T));
	return result; // on little endian: boost::endian::little_to_native(result);
}

compressed_lower_distance_matrix read_point_cloud(std::istream& input_stream) {
	std::vector<std::vector<value_t>> points;

	std::string line;
	value_t value;
	while (std::getline(input_stream, line)) {
		std::vector<value_t> point;
		std::istringstream s(line);
		while (s >> value) {
			point.push_back(value);
			s.ignore();
		}
		if (!point.empty()) points.push_back(point);
		assert(point.size() == points.front().size());
	}

	euclidean_distance_matrix eucl_dist(std::move(points));

	index_t n = eucl_dist.size();

	std::cout << "point cloud with " << n << " points in dimension "
	          << eucl_dist.points.front().size() << std::endl;

	std::vector<value_t> distances;

	for (int i = 0; i < n; ++i)
		for (int j = 0; j < i; ++j) distances.push_back(eucl_dist(i, j));

	return compressed_lower_distance_matrix(std::move(distances));
}

compressed_lower_distance_matrix read_lower_distance_matrix(std::istream& input_stream) {
	std::vector<value_t> distances;
	value_t value;
	while (input_stream >> value) {
		distances.push_back(value);
		input_stream.ignore();
	}

	return compressed_lower_distance_matrix(std::move(distances));
}

compressed_lower_distance_matrix read_upper_distance_matrix(std::istream& input_stream) {
	std::vector<value_t> distances;
	value_t value;
	while (input_stream >> value) {
		distances.push_back(value);
		input_stream.ignore();
	}

	return compressed_lower_distance_matrix(compressed_upper_distance_matrix(std::move(distances)));
}

compressed_lower_distance_matrix read_distance_matrix(std::istream& input_stream) {
	std::vector<value_t> distances;

	std::string line;
	value_t value;
	for (int i = 0; std::getline(input_stream, line); ++i) {
		std::istringstream s(line);
		for (int j = 0; j < i && s >> value; ++j) {
			distances.push_back(value);
			s.ignore();
		}
	}

	return compressed_lower_distance_matrix(std::move(distances));
}

compressed_lower_distance_matrix read_dipha(std::istream& input_stream) {
	if (read<int64_t>(input_stream) != 8067171840) {
		std::cerr << "input is not a Dipha file (magic number: 8067171840)" << std::endl;
		exit(-1);
	}

	if (read<int64_t>(input_stream) != 7) {
		std::cerr << "input is not a Dipha distance matrix (file type: 7)" << std::endl;
		exit(-1);
	}

	index_t n = read<int64_t>(input_stream);

	std::vector<value_t> distances;

	for (int i = 0; i < n; ++i)
		for (int j = 0; j < n; ++j)
			if (i > j)
				distances.push_back(read<double>(input_stream));
			else
				read<double>(input_stream);

	return compressed_lower_distance_matrix(std::move(distances));
}

compressed_lower_distance_matrix read_ripser(std::istream& input_stream) {
	std::vector<value_t> distances;
	while (!input_stream.eof()) distances.push_back(read<value_t>(input_stream));
	return compressed_lower_distance_matrix(std::move(distances));
}

compressed_lower_distance_matrix read_file(std::istream& input_stream, file_format format) {
	switch (format) {
	case LOWER_DISTANCE_MATRIX:
		return read_lower_distance_matrix(input_stream);
	case UPPER_DISTANCE_MATRIX:
		return read_upper_distance_matrix(input_stream);
	case DISTANCE_MATRIX:
		return read_distance_matrix(input_stream);
	case POINT_CLOUD:
		return read_point_cloud(input_stream);
	case DIPHA:
		return read_dipha(input_stream);
	case RIPSER:
		return read_ripser(input_stream);
	}
}

void print_usage_and_exit(int exit_code) {
	std::cerr
	    << "Usage: "
	    << "ripser "
	    << "[options] [filename]" << std::endl
	    << std::endl
	    << "Options:" << std::endl
	    << std::endl
	    << "  --help           print this screen" << std::endl
	    << "  --format         use the specified file format for the input. Options are:"
	    << std::endl
	    << "                     lower-distance (lower triangular distance matrix; default)"
	    << std::endl
	    << "                     upper-distance (upper triangular distance matrix)" << std::endl
	    << "                     distance       (full distance matrix)" << std::endl
	    << "                     point-cloud    (point cloud in Euclidean space)" << std::endl
	    << "                     dipha          (distance matrix in DIPHA file format)" << std::endl
	    << "                     ripser         (distance matrix in Ripser binary file format)"
	    << std::endl
	    << "  --dim <k>        compute persistent homology up to dimension <k>" << std::endl
	    << "  --threshold <t>  compute Rips complexes up to diameter <t>" << std::endl
#ifdef USE_COEFFICIENTS
	    << "  --modulus <p>    compute homology with coefficients in the prime field Z/<p>Z"
#endif
	    << std::endl;

	exit(exit_code);
}

int main(int argc, char** argv) {

	const char* filename = nullptr;

	file_format format = DISTANCE_MATRIX;

	index_t dim_max = 1;
	value_t threshold = std::numeric_limits<value_t>::max();

#ifdef USE_COEFFICIENTS
	coefficient_t modulus = 2;
#else
	const coefficient_t modulus = 2;
#endif

	for (index_t i = 1; i < argc; ++i) {
		const std::string arg(argv[i]);
		if (arg == "--help") {
			print_usage_and_exit(0);
		} else if (arg == "--dim") {
			std::string parameter = std::string(argv[++i]);
			size_t next_pos;
			dim_max = std::stol(parameter, &next_pos);
			if (next_pos != parameter.size()) print_usage_and_exit(-1);
		} else if (arg == "--threshold") {
			std::string parameter = std::string(argv[++i]);
			size_t next_pos;
			threshold = std::stof(parameter, &next_pos);
			if (next_pos != parameter.size()) print_usage_and_exit(-1);
		} else if (arg == "--format") {
			std::string parameter = std::string(argv[++i]);
			if (parameter == "lower-distance")
				format = LOWER_DISTANCE_MATRIX;
			else if (parameter == "upper-distance")
				format = UPPER_DISTANCE_MATRIX;
			else if (parameter == "distance")
				format = DISTANCE_MATRIX;
			else if (parameter == "point-cloud")
				format = POINT_CLOUD;
			else if (parameter == "dipha")
				format = DIPHA;
			else if (parameter == "ripser")
				format = RIPSER;
			else
				print_usage_and_exit(-1);
#ifdef USE_COEFFICIENTS
		} else if (arg == "--modulus") {
			std::string parameter = std::string(argv[++i]);
			size_t next_pos;
			modulus = std::stol(parameter, &next_pos);
			if (next_pos != parameter.size() || !is_prime(modulus)) print_usage_and_exit(-1);
#endif
		} else {
			if (filename) { print_usage_and_exit(-1); }
			filename = argv[i];
		}
	}

	std::ifstream file_stream(filename);
	if (filename && file_stream.fail()) {
		std::cerr << "couldn't open file " << filename << std::endl;
		exit(-1);
	}

	compressed_lower_distance_matrix dist = read_file(filename ? file_stream : std::cin, format);

	std::cout << "distance matrix with " << dist.size() << " points" << std::endl;

	auto value_range = std::minmax_element(dist.distances.begin(), dist.distances.end());
	std::cout << "value range: [" << *value_range.first << "," << *value_range.second << "]"
	          << std::endl;

	ripser(std::move(dist), dim_max, threshold, modulus).compute_barcodes();
}

void ripser::compute_barcodes() {

	std::vector<diameter_index_t> columns_to_reduce;

	{
		union_find dset(n);
		std::vector<diameter_index_t> edges;
		for (index_t index = binomial_coeff(n, 2); index-- > 0;) {
			value_t diameter = compute_diameter(index, 1);
			if (diameter <= threshold) edges.push_back(std::make_pair(diameter, index));
		}
		std::sort(edges.rbegin(), edges.rend(),
		          greater_diameter_or_smaller_index<diameter_index_t>());

#ifdef PRINT_PERSISTENCE_PAIRS
		std::cout << "persistence intervals in dim 0:" << std::endl;
#endif

		std::vector<index_t> vertices_of_edge(2);
		for (auto e : edges) {
			vertices_of_edge.clear();
			get_simplex_vertices(get_index(e), 1, n, std::back_inserter(vertices_of_edge));
			index_t u = dset.find(vertices_of_edge[0]), v = dset.find(vertices_of_edge[1]);

			if (u != v) {
#ifdef PRINT_PERSISTENCE_PAIRS
				if (get_diameter(e) != 0)
					std::cout << " [0," << get_diameter(e) << ")" << std::endl;
#endif
				dset.link(u, v);
			} else
				columns_to_reduce.push_back(e);
		}
		std::reverse(columns_to_reduce.begin(), columns_to_reduce.end());

#ifdef PRINT_PERSISTENCE_PAIRS
		for (index_t i = 0; i < n; ++i)
			if (dset.find(i) == i) std::cout << " [0, )" << std::endl << std::flush;
#endif
	}

	for (index_t dim = 1; dim <= dim_max; ++dim) {
		hash_map<index_t, index_t> pivot_column_index;
		pivot_column_index.reserve(columns_to_reduce.size());

		compute_pairs(columns_to_reduce, pivot_column_index, dim);

		if (dim < dim_max) {
			assemble_columns_to_reduce(columns_to_reduce, pivot_column_index, dim + 1);
		}
	}
}<|MERGE_RESOLUTION|>--- conflicted
+++ resolved
@@ -633,7 +633,6 @@
 #ifdef INDICATE_PROGRESS
 					std::cout << "\033[K";
 #endif
-<<<<<<< HEAD
 //				std::cout << " [" << diameter << ", )" << std::endl << std::flush;
 				std::cout << " [" << diameter << ", ): {";
 				auto cocycle = reduction_column;
@@ -643,9 +642,6 @@
 					if (get_index(pivot = get_pivot(cocycle, modulus)) != -1) std::cout << ", ";
 				}
 				std::cout << "}" << std::endl;
-=======
-					std::cout << " [" << diameter << ", )" << std::endl << std::flush;
->>>>>>> d898ef27
 #endif
 					break;
 				}
@@ -657,7 +653,6 @@
 #ifdef INDICATE_PROGRESS
 					std::cout << "\033[K";
 #endif
-<<<<<<< HEAD
 //				std::cout << " [" << diameter << "," << death << ")" << std::endl << std::flush;
 				std::cout << " [" << diameter << "," << death << "): {";
 				auto cocycle = reduction_column;
@@ -669,10 +664,6 @@
 				}
 				std::cout << "}" << std::endl;
 			}
-=======
-					std::cout << " [" << diameter << "," << death << ")" << std::endl << std::flush;
-				}
->>>>>>> d898ef27
 #endif
 
 				pivot_column_index.insert(std::make_pair(get_index(pivot), i));

/*

 Ripser: a lean C++ code for computation of Vietoris-Rips persistence barcodes

 MIT License

 Copyright (c) 2015–2021 Ulrich Bauer

 Permission is hereby granted, free of charge, to any person obtaining a copy
 of this software and associated documentation files (the "Software"), to deal
 in the Software without restriction, including without limitation the rights
 to use, copy, modify, merge, publish, distribute, sublicense, and/or sell
 copies of the Software, and to permit persons to whom the Software is
 furnished to do so, subject to the following conditions:

 The above copyright notice and this permission notice shall be included in all
 copies or substantial portions of the Software.

 THE SOFTWARE IS PROVIDED "AS IS", WITHOUT WARRANTY OF ANY KIND, EXPRESS OR
 IMPLIED, INCLUDING BUT NOT LIMITED TO THE WARRANTIES OF MERCHANTABILITY,
 FITNESS FOR A PARTICULAR PURPOSE AND NONINFRINGEMENT. IN NO EVENT SHALL THE
 AUTHORS OR COPYRIGHT HOLDERS BE LIABLE FOR ANY CLAIM, DAMAGES OR OTHER
 LIABILITY, WHETHER IN AN ACTION OF CONTRACT, TORT OR OTHERWISE, ARISING FROM,
 OUT OF OR IN CONNECTION WITH THE SOFTWARE OR THE USE OR OTHER DEALINGS IN THE
 SOFTWARE.

 You are under no obligation whatsoever to provide any bug fixes, patches, or
 upgrades to the features, functionality or performance of the source code
 ("Enhancements") to anyone; however, if you choose to make your Enhancements
 available either publicly, or directly to the author of this software, without
 imposing a separate written license agreement for such Enhancements, then you
 hereby grant the following license: a non-exclusive, royalty-free perpetual
 license to install, use, modify, prepare derivative works, incorporate into
 other computer software, distribute, and sublicense such enhancements or
 derivative works thereof, in binary and source code form.

*/

//#define USE_COEFFICIENTS

//#define INDICATE_PROGRESS
#define PRINT_PERSISTENCE_PAIRS

#define STORE_REDUCED_MATRIX

//#define USE_ROBINHOOD_HASHMAP

#include <algorithm>
#include <cassert>
#include <chrono>
#include <cmath>
#include <fstream>
#include <iostream>
#include <numeric>
#include <queue>
#include <sstream>
#include <unordered_map>

#ifdef USE_ROBINHOOD_HASHMAP

#include "robin-hood-hashing/src/include/robin_hood.h"

template <class Key, class T, class H, class E>
using hash_map = robin_hood::unordered_map<Key, T, H, E>;
template <class Key> using hash = robin_hood::hash<Key>;

#else

template <class Key, class T, class H, class E> using hash_map = std::unordered_map<Key, T, H, E>;
template <class Key> using hash = std::hash<Key>;

#endif

typedef float value_t;
typedef int64_t index_t;
typedef uint16_t coefficient_t;

#ifdef INDICATE_PROGRESS
static const std::chrono::milliseconds time_step(40);
#endif

static const std::string clear_line("\r\033[K");

static const size_t num_coefficient_bits = 8;

static const index_t max_simplex_index =
    (1l << (8 * sizeof(index_t) - 1 - num_coefficient_bits)) - 1;

void check_overflow(index_t i) {
	if
#ifdef USE_COEFFICIENTS
	    (i > max_simplex_index)
#else
	    (i < 0)
#endif
		throw std::overflow_error("simplex index " + std::to_string((uint64_t)i) +
		                          " in filtration is larger than maximum index " +
		                          std::to_string(max_simplex_index));
}

class binomial_coeff_table {
	std::vector<std::vector<index_t>> B;

public:
	binomial_coeff_table(index_t n, index_t k) : B(n + 1) {
		for (index_t i = 0; i <= n; ++i) {
			B[i].resize(k + 1, 0);
			B[i][0] = 1;
			for (index_t j = 1; j < std::min(i, k + 1); ++j)
				B[i][j] = B[i - 1][j - 1] + B[i - 1][j];
			if (i <= k) B[i][i] = 1;
			check_overflow(B[i][std::min(i >> 1, k)]);
		}
	}

	index_t operator()(index_t n, index_t k) const {
		assert(n < B.size() && k < B[n].size() && n >= k - 1);
		return B[n][k];
	}
};

bool is_prime(const coefficient_t n) {
	if (!(n & 1) || n < 2) return n == 2;
	for (coefficient_t p = 3; p <= n / p; p += 2)
		if (!(n % p)) return false;
	return true;
}

std::vector<coefficient_t> multiplicative_inverse_vector(const coefficient_t m) {
	std::vector<coefficient_t> inverse(m);
	inverse[1] = 1;
	// m = a * (m / a) + m % a
	// Multipying with inverse(a) * inverse(m % a):
	// 0 = inverse(m % a) * (m / a) + inverse(a)  (mod m)
	for (coefficient_t a = 2; a < m; ++a) inverse[a] = m - (inverse[m % a] * (m / a)) % m;
	return inverse;
}

#ifdef USE_COEFFICIENTS

struct __attribute__((packed)) entry_t {
	index_t index : 8 * sizeof(index_t) - num_coefficient_bits;
	coefficient_t coefficient : num_coefficient_bits;
	entry_t(index_t _index, coefficient_t _coefficient)
	    : index(_index), coefficient(_coefficient) {}
	entry_t(index_t _index) : index(_index), coefficient(0) {}
	entry_t() : index(0), coefficient(0) {}
};

static_assert(sizeof(entry_t) == sizeof(index_t), "size of entry_t is not the same as index_t");

entry_t make_entry(index_t i, coefficient_t c) { return entry_t(i, c); }
index_t get_index(const entry_t& e) { return e.index; }
index_t get_coefficient(const entry_t& e) { return e.coefficient; }
void set_coefficient(entry_t& e, const coefficient_t c) { e.coefficient = c; }

std::ostream& operator<<(std::ostream& stream, const entry_t& e) {
	stream << get_index(e) << ":" << get_coefficient(e);
	return stream;
}

#else

typedef index_t entry_t;
const index_t get_index(const entry_t& i) { return i; }
index_t get_coefficient(const entry_t& i) { return 1; }
entry_t make_entry(index_t _index, coefficient_t _value) { return entry_t(_index); }
void set_coefficient(entry_t& e, const coefficient_t c) {}

#endif

const entry_t& get_entry(const entry_t& e) { return e; }

typedef std::pair<value_t, index_t> diameter_index_t;
value_t get_diameter(const diameter_index_t& i) { return i.first; }
index_t get_index(const diameter_index_t& i) { return i.second; }

typedef std::pair<index_t, value_t> index_diameter_t;
index_t get_index(const index_diameter_t& i) { return i.first; }
value_t get_diameter(const index_diameter_t& i) { return i.second; }

struct diameter_entry_t : std::pair<value_t, entry_t> {
	using std::pair<value_t, entry_t>::pair;
	diameter_entry_t(value_t _diameter, index_t _index, coefficient_t _coefficient)
	    : diameter_entry_t(_diameter, make_entry(_index, _coefficient)) {}
	diameter_entry_t(const diameter_index_t& _diameter_index, coefficient_t _coefficient)
	    : diameter_entry_t(get_diameter(_diameter_index),
	                       make_entry(get_index(_diameter_index), _coefficient)) {}
	diameter_entry_t(const diameter_index_t& _diameter_index)
	    : diameter_entry_t(get_diameter(_diameter_index),
	                       make_entry(get_index(_diameter_index), 0)) {}
	diameter_entry_t(const index_t& _index) : diameter_entry_t(0, _index, 0) {}
};

const entry_t& get_entry(const diameter_entry_t& p) { return p.second; }
entry_t& get_entry(diameter_entry_t& p) { return p.second; }
const index_t get_index(const diameter_entry_t& p) { return get_index(get_entry(p)); }
const coefficient_t get_coefficient(const diameter_entry_t& p) {
	return get_coefficient(get_entry(p));
}
const value_t& get_diameter(const diameter_entry_t& p) { return p.first; }
void set_coefficient(diameter_entry_t& p, const coefficient_t c) {
	set_coefficient(get_entry(p), c);
}

template <typename Entry> struct greater_diameter_or_smaller_index_comp {
	bool operator()(const Entry& a, const Entry& b) {
		return greater_diameter_or_smaller_index(a, b);
	}
};

template <typename Entry> bool greater_diameter_or_smaller_index(const Entry& a, const Entry& b) {
	return (get_diameter(a) > get_diameter(b)) ||
	       ((get_diameter(a) == get_diameter(b)) && (get_index(a) < get_index(b)));
}

enum compressed_matrix_layout { LOWER_TRIANGULAR, UPPER_TRIANGULAR };

template <compressed_matrix_layout Layout> struct compressed_distance_matrix {
	std::vector<value_t> distances;
	std::vector<value_t*> rows;

	compressed_distance_matrix(std::vector<value_t>&& _distances)
	    : distances(std::move(_distances)), rows((1 + std::sqrt(1 + 8 * distances.size())) / 2) {
		assert(distances.size() == size() * (size() - 1) / 2);
		init_rows();
	}

	template <typename DistanceMatrix>
	compressed_distance_matrix(const DistanceMatrix& mat)
	    : distances(mat.size() * (mat.size() - 1) / 2), rows(mat.size()) {
		init_rows();

		for (size_t i = 1; i < size(); ++i)
			for (size_t j = 0; j < i; ++j) rows[i][j] = mat(i, j);
	}

	value_t operator()(const index_t i, const index_t j) const;
	size_t size() const { return rows.size(); }
	void init_rows();
};

typedef compressed_distance_matrix<LOWER_TRIANGULAR> compressed_lower_distance_matrix;
typedef compressed_distance_matrix<UPPER_TRIANGULAR> compressed_upper_distance_matrix;

template <> void compressed_lower_distance_matrix::init_rows() {
	value_t* pointer = &distances[0];
	for (size_t i = 1; i < size(); ++i) {
		rows[i] = pointer;
		pointer += i;
	}
}

template <> void compressed_upper_distance_matrix::init_rows() {
	value_t* pointer = &distances[0] - 1;
	for (size_t i = 0; i < size() - 1; ++i) {
		rows[i] = pointer;
		pointer += size() - i - 2;
	}
}

template <>
value_t compressed_lower_distance_matrix::operator()(const index_t i, const index_t j) const {
	return i == j ? 0 : i < j ? rows[j][i] : rows[i][j];
}

template <>
value_t compressed_upper_distance_matrix::operator()(const index_t i, const index_t j) const {
	return i == j ? 0 : i > j ? rows[j][i] : rows[i][j];
}

struct sparse_distance_matrix {
	std::vector<std::vector<index_diameter_t>> neighbors;

	index_t num_edges;

	sparse_distance_matrix(std::vector<std::vector<index_diameter_t>>&& _neighbors,
	                       index_t _num_edges)
	    : neighbors(std::move(_neighbors)), num_edges(_num_edges) {}

	template <typename DistanceMatrix>
	sparse_distance_matrix(const DistanceMatrix& mat, const value_t threshold)
	    : neighbors(mat.size()), num_edges(0) {

		for (size_t i = 0; i < size(); ++i)
			for (size_t j = 0; j < size(); ++j)
				if (i != j) {
					auto d = mat(i, j);
					if (d <= threshold) {
						++num_edges;
						neighbors[i].push_back({j, d});
					}
				}
	}

	value_t operator()(const index_t i, const index_t j) const {
		auto neighbor =
		    std::lower_bound(neighbors[i].begin(), neighbors[i].end(), index_diameter_t{j, 0});
		return (neighbor != neighbors[i].end() && get_index(*neighbor) == j)
		           ? get_diameter(*neighbor)
		           : std::numeric_limits<value_t>::infinity();
	}

	size_t size() const { return neighbors.size(); }
};

struct euclidean_distance_matrix {
	std::vector<std::vector<value_t>> points;

	euclidean_distance_matrix(std::vector<std::vector<value_t>>&& _points)
	    : points(std::move(_points)) {
		for (auto p : points) { assert(p.size() == points.front().size()); }
	}

	value_t operator()(const index_t i, const index_t j) const {
		assert(i < points.size());
		assert(j < points.size());
		return std::sqrt(std::inner_product(
		    points[i].begin(), points[i].end(), points[j].begin(), value_t(), std::plus<value_t>(),
		    [](value_t u, value_t v) { return (u - v) * (u - v); }));
	}

	size_t size() const { return points.size(); }
};

class union_find {
	std::vector<index_t> parent;
	std::vector<uint8_t> rank;

public:
	union_find(const index_t n) : parent(n), rank(n, 0) {
		for (index_t i = 0; i < n; ++i) parent[i] = i;
	}

	index_t find(index_t x) {
		index_t y = x, z;
		while ((z = parent[y]) != y) y = z;
		while ((z = parent[x]) != y) {
			parent[x] = y;
			x = z;
		}
		return z;
	}

	void link(index_t x, index_t y) {
		if ((x = find(x)) == (y = find(y))) return;
		if (rank[x] > rank[y])
			parent[y] = x;
		else {
			parent[x] = y;
			if (rank[x] == rank[y]) ++rank[y];
		}
	}
};

template <typename T> T begin(std::pair<T, T>& p) { return p.first; }
template <typename T> T end(std::pair<T, T>& p) { return p.second; }

template <typename ValueType> class compressed_sparse_matrix {
	std::vector<size_t> bounds;
	std::vector<ValueType> entries;

	typedef typename std::vector<ValueType>::iterator iterator;
	typedef std::pair<iterator, iterator> iterator_pair;

public:
	size_t size() const { return bounds.size(); }

	iterator_pair subrange(const index_t index) {
		return {entries.begin() + (index == 0 ? 0 : bounds[index - 1]),
		        entries.begin() + bounds[index]};
	}

	void append_column() { bounds.push_back(entries.size()); }

	void push_back(const ValueType e) {
		assert(0 < size());
		entries.push_back(e);
		++bounds.back();
	}
};

template <class Predicate>
index_t get_max(index_t top, const index_t bottom, const Predicate pred) {
	if (!pred(top)) {
		index_t count = top - bottom;
		while (count > 0) {
			index_t step = count >> 1, mid = top - step;
			if (!pred(mid)) {
				top = mid - 1;
				count -= step + 1;
			} else
				count = step;
		}
	}
	return top;
}

template <typename DistanceMatrix> class ripser {
	const DistanceMatrix dist;
	const index_t n, dim_max;
	const value_t threshold;
	const float ratio;
	const coefficient_t modulus;
	const binomial_coeff_table binomial_coeff;
	const std::vector<coefficient_t> multiplicative_inverse;
	mutable std::vector<diameter_entry_t> cofacet_entries;
	mutable std::vector<index_t> vertices;

	struct entry_hash {
		std::size_t operator()(const entry_t& e) const { return hash<index_t>()(::get_index(e)); }
	};

	struct equal_index {
		bool operator()(const entry_t& e, const entry_t& f) const {
			return ::get_index(e) == ::get_index(f);
		}
	};

	typedef hash_map<entry_t, size_t, entry_hash, equal_index> entry_hash_map;

public:
	ripser(DistanceMatrix&& _dist, index_t _dim_max, value_t _threshold, float _ratio,
	       coefficient_t _modulus)
	    : dist(std::move(_dist)), n(dist.size()),
	      dim_max(std::min(_dim_max, index_t(dist.size() - 2))), threshold(_threshold),
	      ratio(_ratio), modulus(_modulus), binomial_coeff(n, dim_max + 2),
	      multiplicative_inverse(multiplicative_inverse_vector(_modulus)) {}

	index_t get_max_vertex(const index_t idx, const index_t k, const index_t n) const {
		return get_max(n, k - 1, [&](index_t w) -> bool { return (binomial_coeff(w, k) <= idx); });
	}

	index_t get_edge_index(const index_t i, const index_t j) const {
		return binomial_coeff(i, 2) + j;
	}

	template <typename OutputIterator>
	OutputIterator get_simplex_vertices(index_t idx, const index_t dim, index_t n,
	                                    OutputIterator out) const {
		--n;
		for (index_t k = dim + 1; k > 0; --k) {
			n = get_max_vertex(idx, k, n);
			*out++ = n;
			idx -= binomial_coeff(n, k);
		}
		return out;
	}

	value_t compute_diameter(const index_t index, const index_t dim) const {
		value_t diam = -std::numeric_limits<value_t>::infinity();

		vertices.resize(dim + 1);
		get_simplex_vertices(index, dim, dist.size(), vertices.rbegin());

		for (index_t i = 0; i <= dim; ++i)
			for (index_t j = 0; j < i; ++j) {
				diam = std::max(diam, dist(vertices[i], vertices[j]));
			}
		return diam;
	}

	class simplex_coboundary_enumerator;

	class simplex_boundary_enumerator {
	private:
		index_t idx_below, idx_above, j, k;
		diameter_entry_t simplex;
		index_t dim;
		const coefficient_t modulus;
		const binomial_coeff_table& binomial_coeff;
		const ripser& parent;

	public:
		simplex_boundary_enumerator(const diameter_entry_t _simplex, const index_t _dim,
		                            const ripser& _parent)
		    : idx_below(get_index(_simplex)), idx_above(0), j(_parent.n - 1), k(_dim),
		      simplex(_simplex), modulus(_parent.modulus), binomial_coeff(_parent.binomial_coeff),
		      parent(_parent) {}

		simplex_boundary_enumerator(const index_t _dim, const ripser& _parent)
		    : simplex_boundary_enumerator(-1, _dim, _parent) {}

		void set_simplex(const diameter_entry_t _simplex, const index_t _dim) {
			idx_below = get_index(_simplex);
			idx_above = 0;
			j = parent.n - 1;
			k = _dim;
			simplex = _simplex;
			dim = _dim;
		}

		bool has_next() { return (k >= 0); }

		diameter_entry_t next() {
			j = parent.get_max_vertex(idx_below, k + 1, j);

			index_t face_index = idx_above - binomial_coeff(j, k + 1) + idx_below;

			value_t face_diameter = parent.compute_diameter(face_index, dim - 1);

			coefficient_t face_coefficient =
			    (k & 1 ? -1 + modulus : 1) * get_coefficient(simplex) % modulus;

			idx_below -= binomial_coeff(j, k + 1);
			idx_above += binomial_coeff(j, k);

			--k;

			return diameter_entry_t(face_diameter, face_index, face_coefficient);
		}
	};

	void assemble_columns_to_reduce(std::vector<diameter_index_t>& simplices,
	                                std::vector<diameter_index_t>& columns_to_reduce,
	                                entry_hash_map& pivot_column_index, index_t dim) {

#ifdef INDICATE_PROGRESS
		std::cerr << clear_line << "assembling columns" << std::flush;
		std::chrono::steady_clock::time_point next = std::chrono::steady_clock::now() + time_step;
#endif

		columns_to_reduce.clear();
		std::vector<diameter_index_t> next_simplices;

		simplex_coboundary_enumerator cofacets(*this);

		for (diameter_index_t& simplex : simplices) {
			cofacets.set_simplex(diameter_entry_t(simplex, 1), dim - 1);

			while (cofacets.has_next(false)) {
#ifdef INDICATE_PROGRESS
				if (std::chrono::steady_clock::now() > next) {
					std::cerr << clear_line << "assembling " << next_simplices.size()
					          << " columns (processing " << std::distance(&simplices[0], &simplex)
					          << "/" << simplices.size() << " simplices)" << std::flush;
					next = std::chrono::steady_clock::now() + time_step;
				}
#endif
				auto cofacet = cofacets.next();
				if (get_diameter(cofacet) <= threshold) {
					next_simplices.push_back({get_diameter(cofacet), get_index(cofacet)});
					if (pivot_column_index.find(get_entry(cofacet)) == pivot_column_index.end())
						columns_to_reduce.push_back({get_diameter(cofacet), get_index(cofacet)});
				}
			}
		}

		simplices.swap(next_simplices);

#ifdef INDICATE_PROGRESS
		std::cerr << clear_line << "sorting " << columns_to_reduce.size() << " columns"
		          << std::flush;
#endif

		std::sort(columns_to_reduce.begin(), columns_to_reduce.end(),
		          greater_diameter_or_smaller_index<diameter_index_t>);
#ifdef INDICATE_PROGRESS
		std::cerr << clear_line << std::flush;
#endif
	}

	void compute_dim_0_pairs(std::vector<diameter_index_t>& edges,
	                         std::vector<diameter_index_t>& columns_to_reduce) {
#ifdef PRINT_PERSISTENCE_PAIRS
		std::cout << "persistence intervals in dim 0:" << std::endl;
#endif

		union_find dset(n);

		edges = get_edges();
		std::sort(edges.rbegin(), edges.rend(),
		          greater_diameter_or_smaller_index<diameter_index_t>);
		std::vector<index_t> vertices_of_edge(2);
		for (auto e : edges) {
			get_simplex_vertices(get_index(e), 1, n, vertices_of_edge.rbegin());
			index_t u = dset.find(vertices_of_edge[0]), v = dset.find(vertices_of_edge[1]);

			if (u != v) {
#ifdef PRINT_PERSISTENCE_PAIRS
				if (get_diameter(e) != 0)
					std::cout << " [0," << get_diameter(e) << ")" << std::endl;
#endif
				dset.link(u, v);
			} else
				columns_to_reduce.push_back(e);
		}
		std::reverse(columns_to_reduce.begin(), columns_to_reduce.end());

#ifdef PRINT_PERSISTENCE_PAIRS
		for (index_t i = 0; i < n; ++i)
			if (dset.find(i) == i) std::cout << " [0, )" << std::endl;
#endif
	}

	template <typename Column> diameter_entry_t pop_pivot(Column& column) {
		diameter_entry_t pivot(-1);
#ifdef USE_COEFFICIENTS
		while (!column.empty()) {
			if (get_coefficient(pivot) == 0)
				pivot = column.top();
			else if (get_index(column.top()) != get_index(pivot))
				return pivot;
			else
				set_coefficient(pivot,
				                (get_coefficient(pivot) + get_coefficient(column.top())) % modulus);
			column.pop();
		}
		return (get_coefficient(pivot) == 0) ? -1 : pivot;
#else
		while (!column.empty()) {
			pivot = column.top();
			column.pop();
			if (column.empty() || get_index(column.top()) != get_index(pivot)) return pivot;
			column.pop();
		}
		return -1;
#endif
	}

	template <typename Column> diameter_entry_t get_pivot(Column& column) {
		diameter_entry_t result = pop_pivot(column);
		if (get_index(result) != -1) column.push(result);
		return result;
	}

	template <typename Column>
	diameter_entry_t init_coboundary_and_get_pivot(const diameter_entry_t simplex,
	                                               Column& working_coboundary, const index_t& dim,
	                                               entry_hash_map& pivot_column_index) {
		static simplex_coboundary_enumerator cofacets(*this);
		bool check_for_emergent_pair = false;
		cofacet_entries.clear();
		cofacets.set_simplex(simplex, dim);
		while (cofacets.has_next()) {
			diameter_entry_t cofacet = cofacets.next();
			if (get_diameter(cofacet) <= threshold) {
				cofacet_entries.push_back(cofacet);
				if (check_for_emergent_pair && (get_diameter(simplex) == get_diameter(cofacet))) {
					if (pivot_column_index.find(get_entry(cofacet)) == pivot_column_index.end())
						return cofacet;
					check_for_emergent_pair = false;
				}
			}
		}
		for (auto cofacet : cofacet_entries) working_coboundary.push(cofacet);
		return get_pivot(working_coboundary);
	}

	template <typename Column>
<<<<<<< HEAD
	void add_column(compressed_sparse_matrix<diameter_entry_t>& reduced_matrix,
	                const std::vector<diameter_index_t>& columns_to_reduce,
	                const index_t index_column_to_add, const coefficient_t factor,
	                const index_t& dim, Column& working_coboundary) {
=======
	void add_simplex_coboundary(const diameter_entry_t simplex, const index_t& dim,
	                            Column& working_reduction_column, Column& working_coboundary) {
		static simplex_coboundary_enumerator cofacets(*this);
		working_reduction_column.push(simplex);
		cofacets.set_simplex(simplex, dim);
		while (cofacets.has_next()) {
			diameter_entry_t cofacet = cofacets.next();
			if (get_diameter(cofacet) <= threshold) working_coboundary.push(cofacet);
		}
	}

	template <typename Column>
	void add_coboundary(compressed_sparse_matrix<diameter_entry_t>& reduction_matrix,
	                    const std::vector<diameter_index_t>& columns_to_reduce,
	                    const size_t index_column_to_add, const coefficient_t factor,
	                    const size_t& dim, Column& working_reduction_column,
	                    Column& working_coboundary) {
>>>>>>> 28f2d0da
		diameter_entry_t column_to_add(columns_to_reduce[index_column_to_add], factor);

		for (auto simplex : reduced_matrix.subrange(index_column_to_add)) {
			set_coefficient(simplex, get_coefficient(simplex) * factor % modulus);
			working_coboundary.push(simplex);
		}
	}

	void compute_pairs(const std::vector<diameter_index_t>& columns_to_reduce,
	                   entry_hash_map& pivot_column_index, const index_t dim) {

#ifdef PRINT_PERSISTENCE_PAIRS
		std::cout << "persistence intervals in dim " << dim << ":" << std::endl;
#endif

		compressed_sparse_matrix<diameter_entry_t> reduction_matrix, reduced_matrix;

#ifdef INDICATE_PROGRESS
		std::chrono::steady_clock::time_point next = std::chrono::steady_clock::now() + time_step;
#endif
		for (size_t index_column_to_reduce = 0; index_column_to_reduce < columns_to_reduce.size();
		     ++index_column_to_reduce) {

			diameter_entry_t column_to_reduce(columns_to_reduce[index_column_to_reduce], 1);
			value_t diameter = get_diameter(column_to_reduce);

			reduction_matrix.append_column();
#ifdef STORE_REDUCED_MATRIX
			reduced_matrix.append_column();
#endif

			std::priority_queue<diameter_entry_t, std::vector<diameter_entry_t>,
<<<<<<< HEAD
			                    greater_diameter_or_smaller_index<diameter_entry_t>>
			    working_coboundary;
=======
			                    greater_diameter_or_smaller_index_comp<diameter_entry_t>>
			    working_reduction_column, working_coboundary;
>>>>>>> 28f2d0da

			diameter_entry_t e, pivot = init_coboundary_and_get_pivot(
			                        column_to_reduce, working_coboundary, dim, pivot_column_index);

			while (true) {
#ifdef INDICATE_PROGRESS
				if (std::chrono::steady_clock::now() > next) {
					std::cerr << clear_line << "reducing column " << index_column_to_reduce + 1
					          << "/" << columns_to_reduce.size() << " (diameter " << diameter << ")"
					          << std::flush;
					next = std::chrono::steady_clock::now() + time_step;
				}
#endif
				if (get_index(pivot) != -1) {
					auto pair = pivot_column_index.find(get_entry(pivot));
					if (pair != pivot_column_index.end()) {
						entry_t other_pivot = pair->first;
						index_t index_column_to_add = pair->second;
						coefficient_t factor =
						    modulus - get_coefficient(pivot) *
						                  multiplicative_inverse[get_coefficient(other_pivot)] %
						                  modulus;

						add_column(reduced_matrix, columns_to_reduce, index_column_to_add, factor,
						           dim, working_coboundary);

						pivot = get_pivot(working_coboundary);
					} else {
#ifdef PRINT_PERSISTENCE_PAIRS
						value_t death = get_diameter(pivot);
						if (death > diameter * ratio) {
#ifdef INDICATE_PROGRESS
							std::cerr << clear_line << std::flush;
#endif
							std::cout << " [" << diameter << "," << death << ")" << std::endl;
						}
#endif
						pivot_column_index.insert({get_entry(pivot), index_column_to_reduce});

#ifdef STORE_REDUCED_MATRIX
						while (true) {
							diameter_entry_t e = pop_pivot(working_coboundary);
							if (get_index(e) == -1) break;
							reduced_matrix.push_back(e);
						}
#endif

						break;
					}
				} else {
#ifdef PRINT_PERSISTENCE_PAIRS
#ifdef INDICATE_PROGRESS
					std::cerr << clear_line << std::flush;
#endif
					std::cout << " [" << diameter << ", )" << std::endl;
#endif
					break;
				}
			}
		}
#ifdef INDICATE_PROGRESS
		std::cerr << clear_line << std::flush;
#endif
	}

	std::vector<diameter_index_t> get_edges();

	void compute_barcodes() {
		std::vector<diameter_index_t> simplices, columns_to_reduce;

		compute_dim_0_pairs(simplices, columns_to_reduce);

		for (index_t dim = 1; dim <= dim_max; ++dim) {
			entry_hash_map pivot_column_index;
			pivot_column_index.reserve(columns_to_reduce.size());

			compute_pairs(columns_to_reduce, pivot_column_index, dim);

			if (dim < dim_max)
				assemble_columns_to_reduce(simplices, columns_to_reduce, pivot_column_index,
				                           dim + 1);
		}
	}
};

template <> class ripser<compressed_lower_distance_matrix>::simplex_coboundary_enumerator {
	index_t idx_below, idx_above, j, k;
	std::vector<index_t> vertices;
	diameter_entry_t simplex;
	const coefficient_t modulus;
	const compressed_lower_distance_matrix& dist;
	const binomial_coeff_table& binomial_coeff;
	const ripser& parent;

public:
	simplex_coboundary_enumerator(const diameter_entry_t _simplex, const index_t _dim,
	                              const ripser& _parent)
	    : modulus(_parent.modulus), dist(_parent.dist),
	      binomial_coeff(_parent.binomial_coeff), parent(_parent) {
		if (get_index(_simplex) != -1)
			parent.get_simplex_vertices(get_index(_simplex), _dim, parent.n, vertices.rbegin());
	}

	simplex_coboundary_enumerator(const ripser& _parent) : modulus(_parent.modulus), dist(_parent.dist),
	binomial_coeff(_parent.binomial_coeff), parent(_parent) {}

	void set_simplex(const diameter_entry_t _simplex, const index_t _dim) {
		idx_below = get_index(_simplex);
		idx_above = 0;
		j = parent.n - 1;
		k = _dim + 1;
		simplex = _simplex;
		vertices.resize(_dim + 1);
		parent.get_simplex_vertices(get_index(_simplex), _dim, parent.n, vertices.rbegin());
	}

	bool has_next(bool all_cofacets = true) {
		return (j >= k && (all_cofacets || binomial_coeff(j, k) > idx_below));
	}

	diameter_entry_t next() {
		while ((binomial_coeff(j, k) <= idx_below)) {
			idx_below -= binomial_coeff(j, k);
			idx_above += binomial_coeff(j, k + 1);
			--j;
			--k;
			assert(k != -1);
		}
		value_t cofacet_diameter = get_diameter(simplex);
		for (index_t i : vertices) cofacet_diameter = std::max(cofacet_diameter, dist(j, i));
		index_t cofacet_index = idx_above + binomial_coeff(j--, k + 1) + idx_below;
		coefficient_t cofacet_coefficient =
		    (k & 1 ? modulus - 1 : 1) * get_coefficient(simplex) % modulus;
		return diameter_entry_t(cofacet_diameter, cofacet_index, cofacet_coefficient);
	}
};

template <> class ripser<sparse_distance_matrix>::simplex_coboundary_enumerator {
	index_t idx_below, idx_above, k;
	std::vector<index_t> vertices;
	diameter_entry_t simplex;
	const coefficient_t modulus;
	const sparse_distance_matrix& dist;
	const binomial_coeff_table& binomial_coeff;
	std::vector<std::vector<index_diameter_t>::const_reverse_iterator> neighbor_it;
	std::vector<std::vector<index_diameter_t>::const_reverse_iterator> neighbor_end;
	index_diameter_t neighbor;
	const ripser& parent;

public:
	simplex_coboundary_enumerator(const diameter_entry_t _simplex, const index_t _dim,
	                              const ripser& _parent)
	    : modulus(_parent.modulus), dist(_parent.dist),
	      binomial_coeff(_parent.binomial_coeff), parent(_parent) {
		if (get_index(_simplex) != -1) set_simplex(_simplex, _dim);
	}

	simplex_coboundary_enumerator(const ripser& _parent)
	    : modulus(_parent.modulus), dist(_parent.dist),
	binomial_coeff(_parent.binomial_coeff), parent(_parent) {}

	void set_simplex(const diameter_entry_t _simplex, const index_t _dim) {
		idx_below = get_index(_simplex);
		idx_above = 0;
		k = _dim + 1;
		simplex = _simplex;
		vertices.resize(_dim + 1);
		parent.get_simplex_vertices(idx_below, _dim, parent.n, vertices.rbegin());

		neighbor_it.resize(_dim + 1);
		neighbor_end.resize(_dim + 1);
		for (index_t i = 0; i <= _dim; ++i) {
			auto v = vertices[i];
			neighbor_it[i] = dist.neighbors[v].rbegin();
			neighbor_end[i] = dist.neighbors[v].rend();
		}
	}

	bool has_next(bool all_cofacets = true) {
		for (auto &it0 = neighbor_it[0], &end0 = neighbor_end[0]; it0 != end0; ++it0) {
			neighbor = *it0;
			for (size_t idx = 1; idx < neighbor_it.size(); ++idx) {
				auto &it = neighbor_it[idx], end = neighbor_end[idx];
				while (get_index(*it) > get_index(neighbor))
					if (++it == end) return false;
				if (get_index(*it) != get_index(neighbor))
					goto continue_outer;
				else
					neighbor = std::max(neighbor, *it);
			}
			while (k > 0 && vertices[k - 1] > get_index(neighbor)) {
				if (!all_cofacets) return false;
				idx_below -= binomial_coeff(vertices[k - 1], k);
				idx_above += binomial_coeff(vertices[k - 1], k + 1);
				--k;
			}
			return true;
		continue_outer:;
		}
		return false;
	}

	diameter_entry_t next() {
		++neighbor_it[0];
		value_t cofacet_diameter = std::max(get_diameter(simplex), get_diameter(neighbor));
		index_t cofacet_index = idx_above + binomial_coeff(get_index(neighbor), k + 1) + idx_below;
		coefficient_t cofacet_coefficient =
		    (k & 1 ? modulus - 1 : 1) * get_coefficient(simplex) % modulus;
		return diameter_entry_t(cofacet_diameter, cofacet_index, cofacet_coefficient);
	}
};

template <> std::vector<diameter_index_t> ripser<compressed_lower_distance_matrix>::get_edges() {
	std::vector<diameter_index_t> edges;
	std::vector<index_t> vertices(2);
	for (index_t index = binomial_coeff(n, 2); index-- > 0;) {
		get_simplex_vertices(index, 1, dist.size(), vertices.rbegin());
		value_t length = dist(vertices[0], vertices[1]);
		if (length <= threshold) edges.push_back({length, index});
	}
	return edges;
}

template <> std::vector<diameter_index_t> ripser<sparse_distance_matrix>::get_edges() {
	std::vector<diameter_index_t> edges;
	for (index_t i = 0; i < n; ++i)
		for (auto n : dist.neighbors[i]) {
			index_t j = get_index(n);
			if (i > j) edges.push_back({get_diameter(n), get_edge_index(i, j)});
		}
	return edges;
}

enum file_format {
	LOWER_DISTANCE_MATRIX,
	UPPER_DISTANCE_MATRIX,
	DISTANCE_MATRIX,
	POINT_CLOUD,
	DIPHA,
	SPARSE,
	BINARY
};

static const uint16_t endian_check(0xff00);
static const bool is_big_endian = *reinterpret_cast<const uint8_t*>(&endian_check);

template <typename T> T read(std::istream& input_stream) {
	T result;
	char* p = reinterpret_cast<char*>(&result);
	if (input_stream.read(p, sizeof(T)).gcount() != sizeof(T)) return T();
	if (is_big_endian) std::reverse(p, p + sizeof(T));
	return result;
}

euclidean_distance_matrix read_point_cloud(std::istream& input_stream) {
	std::vector<std::vector<value_t>> points;

	std::string line;
	value_t value;
	while (std::getline(input_stream, line)) {
		std::vector<value_t> point;
		std::istringstream s(line);
		while (s >> value) {
			point.push_back(value);
			s.ignore();
		}
		if (!point.empty()) points.push_back(point);
		assert(point.size() == points.front().size());
	}

	euclidean_distance_matrix eucl_dist(std::move(points));
	index_t n = eucl_dist.size();
	std::cout << "point cloud with " << n << " points in dimension "
	          << eucl_dist.points.front().size() << std::endl;

	return eucl_dist;
}

sparse_distance_matrix read_sparse_distance_matrix(std::istream& input_stream) {
	std::vector<std::vector<index_diameter_t>> neighbors;
	index_t num_edges = 0;

	std::string line;
	while (std::getline(input_stream, line)) {
		std::istringstream s(line);
		size_t i, j;
		value_t value;
		s >> i;
		s >> j;
		s >> value;
		if (i != j) {
			neighbors.resize(std::max({neighbors.size(), i + 1, j + 1}));
			neighbors[i].push_back({j, value});
			neighbors[j].push_back({i, value});
			++num_edges;
		}
	}

	for (size_t i = 0; i < neighbors.size(); ++i)
		std::sort(neighbors[i].begin(), neighbors[i].end());

	return sparse_distance_matrix(std::move(neighbors), num_edges);
}

compressed_lower_distance_matrix read_lower_distance_matrix(std::istream& input_stream) {
	std::vector<value_t> distances;
	value_t value;
	while (input_stream >> value) {
		distances.push_back(value);
		input_stream.ignore();
	}

	return compressed_lower_distance_matrix(std::move(distances));
}

compressed_lower_distance_matrix read_upper_distance_matrix(std::istream& input_stream) {
	std::vector<value_t> distances;
	value_t value;
	while (input_stream >> value) {
		distances.push_back(value);
		input_stream.ignore();
	}

	return compressed_lower_distance_matrix(compressed_upper_distance_matrix(std::move(distances)));
}

compressed_lower_distance_matrix read_distance_matrix(std::istream& input_stream) {
	std::vector<value_t> distances;

	std::string line;
	value_t value;
	for (int i = 0; std::getline(input_stream, line); ++i) {
		std::istringstream s(line);
		for (int j = 0; j < i && s >> value; ++j) {
			distances.push_back(value);
			s.ignore();
		}
	}

	return compressed_lower_distance_matrix(std::move(distances));
}

compressed_lower_distance_matrix read_dipha(std::istream& input_stream) {
	if (read<int64_t>(input_stream) != 8067171840) {
		std::cerr << "input is not a Dipha file (magic number: 8067171840)" << std::endl;
		exit(-1);
	}

	if (read<int64_t>(input_stream) != 7) {
		std::cerr << "input is not a Dipha distance matrix (file type: 7)" << std::endl;
		exit(-1);
	}

	index_t n = read<int64_t>(input_stream);

	std::vector<value_t> distances;

	for (int i = 0; i < n; ++i)
		for (int j = 0; j < n; ++j)
			if (i > j)
				distances.push_back(read<double>(input_stream));
			else
				read<double>(input_stream);

	return compressed_lower_distance_matrix(std::move(distances));
}

compressed_lower_distance_matrix read_binary(std::istream& input_stream) {
	std::vector<value_t> distances;
	while (!input_stream.eof()) distances.push_back(read<value_t>(input_stream));
	return compressed_lower_distance_matrix(std::move(distances));
}

compressed_lower_distance_matrix read_file(std::istream& input_stream, const file_format format) {
	switch (format) {
	case LOWER_DISTANCE_MATRIX:
		return read_lower_distance_matrix(input_stream);
	case UPPER_DISTANCE_MATRIX:
		return read_upper_distance_matrix(input_stream);
	case DISTANCE_MATRIX:
		return read_distance_matrix(input_stream);
	case POINT_CLOUD:
		return read_point_cloud(input_stream);
	case DIPHA:
		return read_dipha(input_stream);
	default:
		return read_binary(input_stream);
	}
}

void print_usage_and_exit(int exit_code) {
	std::cerr
	    << "Usage: "
	    << "ripser "
	    << "[options] [filename]" << std::endl
	    << std::endl
	    << "Options:" << std::endl
	    << std::endl
	    << "  --help           print this screen" << std::endl
	    << "  --format         use the specified file format for the input. Options are:"
	    << std::endl
	    << "                     lower-distance (lower triangular distance matrix; default)"
	    << std::endl
	    << "                     upper-distance (upper triangular distance matrix)" << std::endl
	    << "                     distance       (full distance matrix)" << std::endl
	    << "                     point-cloud    (point cloud in Euclidean space)" << std::endl
	    << "                     dipha          (distance matrix in DIPHA file format)" << std::endl
	    << "                     sparse         (sparse distance matrix in sparse triplet format)"
	    << std::endl
	    << "                     binary         (lower triangular distance matrix in binary format)"
	    << std::endl
	    << "  --dim <k>        compute persistent homology up to dimension k" << std::endl
	    << "  --threshold <t>  compute Rips complexes up to diameter t" << std::endl
#ifdef USE_COEFFICIENTS
	    << "  --modulus <p>    compute homology with coefficients in the prime field Z/pZ"
	    << std::endl
#endif
	    << "  --ratio <r>      only show persistence pairs with death/birth ratio > r" << std::endl
	    << std::endl;
	exit(exit_code);
}

int main(int argc, char** argv) {
	const char* filename = nullptr;

	file_format format = DISTANCE_MATRIX;

	index_t dim_max = 1;
	value_t threshold = std::numeric_limits<value_t>::max();
	float ratio = 1;
	coefficient_t modulus = 2;

	for (index_t i = 1; i < argc; ++i) {
		const std::string arg(argv[i]);
		if (arg == "--help") {
			print_usage_and_exit(0);
		} else if (arg == "--dim") {
			std::string parameter = std::string(argv[++i]);
			size_t next_pos;
			dim_max = std::stol(parameter, &next_pos);
			if (next_pos != parameter.size()) print_usage_and_exit(-1);
		} else if (arg == "--threshold") {
			std::string parameter = std::string(argv[++i]);
			size_t next_pos;
			threshold = std::stof(parameter, &next_pos);
			if (next_pos != parameter.size()) print_usage_and_exit(-1);
		} else if (arg == "--ratio") {
			std::string parameter = std::string(argv[++i]);
			size_t next_pos;
			ratio = std::stof(parameter, &next_pos);
			if (next_pos != parameter.size()) print_usage_and_exit(-1);
		} else if (arg == "--format") {
			std::string parameter = std::string(argv[++i]);
			if (parameter.rfind("lower", 0) == 0)
				format = LOWER_DISTANCE_MATRIX;
			else if (parameter.rfind("upper", 0) == 0)
				format = UPPER_DISTANCE_MATRIX;
			else if (parameter.rfind("dist", 0) == 0)
				format = DISTANCE_MATRIX;
			else if (parameter.rfind("point", 0) == 0)
				format = POINT_CLOUD;
			else if (parameter == "dipha")
				format = DIPHA;
			else if (parameter == "sparse")
				format = SPARSE;
			else if (parameter == "binary")
				format = BINARY;
			else
				print_usage_and_exit(-1);
#ifdef USE_COEFFICIENTS
		} else if (arg == "--modulus") {
			std::string parameter = std::string(argv[++i]);
			size_t next_pos;
			modulus = std::stol(parameter, &next_pos);
			if (next_pos != parameter.size() || !is_prime(modulus)) print_usage_and_exit(-1);
#endif
		} else {
			if (filename) { print_usage_and_exit(-1); }
			filename = argv[i];
		}
	}

	std::ifstream file_stream(filename);
	if (filename && file_stream.fail()) {
		std::cerr << "couldn't open file " << filename << std::endl;
		exit(-1);
	}

	if (format == SPARSE) {
		sparse_distance_matrix dist =
		    read_sparse_distance_matrix(filename ? file_stream : std::cin);
		std::cout << "sparse distance matrix with " << dist.size() << " points and "
		          << dist.num_edges << "/" << (dist.size() * (dist.size() - 1)) / 2 << " entries"
		          << std::endl;

		ripser<sparse_distance_matrix>(std::move(dist), dim_max, threshold, ratio, modulus)
		    .compute_barcodes();
	} else if (format == POINT_CLOUD && threshold < std::numeric_limits<value_t>::max()) {
		sparse_distance_matrix dist(read_point_cloud(filename ? file_stream : std::cin), threshold);
		ripser<sparse_distance_matrix>(std::move(dist), dim_max, threshold, ratio, modulus)
				.compute_barcodes();
	} else {
		compressed_lower_distance_matrix dist =
		    read_file(filename ? file_stream : std::cin, format);

		value_t min = std::numeric_limits<value_t>::infinity(),
		        max = -std::numeric_limits<value_t>::infinity(), max_finite = max;
		int num_edges = 0;

		value_t enclosing_radius = std::numeric_limits<value_t>::infinity();
		if (threshold == std::numeric_limits<value_t>::max()) {
			for (size_t i = 0; i < dist.size(); ++i) {
				value_t r_i = -std::numeric_limits<value_t>::infinity();
				for (size_t j = 0; j < dist.size(); ++j) r_i = std::max(r_i, dist(i, j));
				enclosing_radius = std::min(enclosing_radius, r_i);
			}
		}

		for (auto d : dist.distances) {
			min = std::min(min, d);
			max = std::max(max, d);
			if (d != std::numeric_limits<value_t>::infinity()) max_finite = std::max(max_finite, d);
			if (d <= threshold) ++num_edges;
		}
		std::cout << "value range: [" << min << "," << max_finite << "]" << std::endl;

		if (threshold == std::numeric_limits<value_t>::max()) {
			std::cout << "distance matrix with " << dist.size()
			          << " points, using threshold at enclosing radius " << enclosing_radius
			          << std::endl;
			ripser<compressed_lower_distance_matrix>(std::move(dist), dim_max, enclosing_radius,
			                                         ratio, modulus)
			    .compute_barcodes();
		} else {
			std::cout << "sparse distance matrix with " << dist.size() << " points and "
			          << num_edges << "/" << (dist.size() * dist.size() - 1) / 2 << " entries"
			          << std::endl;

			ripser<sparse_distance_matrix>(sparse_distance_matrix(std::move(dist), threshold),
			                               dim_max, threshold, ratio, modulus)
			    .compute_barcodes();
		}
		exit(0);
	}
}<|MERGE_RESOLUTION|>--- conflicted
+++ resolved
@@ -648,30 +648,10 @@
 	}
 
 	template <typename Column>
-<<<<<<< HEAD
 	void add_column(compressed_sparse_matrix<diameter_entry_t>& reduced_matrix,
 	                const std::vector<diameter_index_t>& columns_to_reduce,
 	                const index_t index_column_to_add, const coefficient_t factor,
 	                const index_t& dim, Column& working_coboundary) {
-=======
-	void add_simplex_coboundary(const diameter_entry_t simplex, const index_t& dim,
-	                            Column& working_reduction_column, Column& working_coboundary) {
-		static simplex_coboundary_enumerator cofacets(*this);
-		working_reduction_column.push(simplex);
-		cofacets.set_simplex(simplex, dim);
-		while (cofacets.has_next()) {
-			diameter_entry_t cofacet = cofacets.next();
-			if (get_diameter(cofacet) <= threshold) working_coboundary.push(cofacet);
-		}
-	}
-
-	template <typename Column>
-	void add_coboundary(compressed_sparse_matrix<diameter_entry_t>& reduction_matrix,
-	                    const std::vector<diameter_index_t>& columns_to_reduce,
-	                    const size_t index_column_to_add, const coefficient_t factor,
-	                    const size_t& dim, Column& working_reduction_column,
-	                    Column& working_coboundary) {
->>>>>>> 28f2d0da
 		diameter_entry_t column_to_add(columns_to_reduce[index_column_to_add], factor);
 
 		for (auto simplex : reduced_matrix.subrange(index_column_to_add)) {
@@ -704,13 +684,8 @@
 #endif
 
 			std::priority_queue<diameter_entry_t, std::vector<diameter_entry_t>,
-<<<<<<< HEAD
-			                    greater_diameter_or_smaller_index<diameter_entry_t>>
-			    working_coboundary;
-=======
 			                    greater_diameter_or_smaller_index_comp<diameter_entry_t>>
 			    working_reduction_column, working_coboundary;
->>>>>>> 28f2d0da
 
 			diameter_entry_t e, pivot = init_coboundary_and_get_pivot(
 			                        column_to_reduce, working_coboundary, dim, pivot_column_index);

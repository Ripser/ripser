/*

 Ripser: a lean C++ code for computation of Vietoris-Rips persistence barcodes

 MIT License

 Copyright (c) 2015–2019 Ulrich Bauer

 Permission is hereby granted, free of charge, to any person obtaining a copy
 of this software and associated documentation files (the "Software"), to deal
 in the Software without restriction, including without limitation the rights
 to use, copy, modify, merge, publish, distribute, sublicense, and/or sell
 copies of the Software, and to permit persons to whom the Software is
 furnished to do so, subject to the following conditions:

 The above copyright notice and this permission notice shall be included in all
 copies or substantial portions of the Software.

 THE SOFTWARE IS PROVIDED "AS IS", WITHOUT WARRANTY OF ANY KIND, EXPRESS OR
 IMPLIED, INCLUDING BUT NOT LIMITED TO THE WARRANTIES OF MERCHANTABILITY,
 FITNESS FOR A PARTICULAR PURPOSE AND NONINFRINGEMENT. IN NO EVENT SHALL THE
 AUTHORS OR COPYRIGHT HOLDERS BE LIABLE FOR ANY CLAIM, DAMAGES OR OTHER
 LIABILITY, WHETHER IN AN ACTION OF CONTRACT, TORT OR OTHERWISE, ARISING FROM,
 OUT OF OR IN CONNECTION WITH THE SOFTWARE OR THE USE OR OTHER DEALINGS IN THE
 SOFTWARE.

 You are under no obligation whatsoever to provide any bug fixes, patches, or
 upgrades to the features, functionality or performance of the source code
 ("Enhancements") to anyone; however, if you choose to make your Enhancements
 available either publicly, or directly to the author of this software, without
 imposing a separate written license agreement for such Enhancements, then you
 hereby grant the following license: a non-exclusive, royalty-free perpetual
 license to install, use, modify, prepare derivative works, incorporate into
 other computer software, distribute, and sublicense such enhancements or
 derivative works thereof, in binary and source code form.

*/

//#define USE_COEFFICIENTS

//#define INDICATE_PROGRESS
#define PRINT_PERSISTENCE_PAIRS

#define STORE_REDUCED_MATRIX

//#define USE_GOOGLE_HASHMAP

#include <algorithm>
#include <cassert>
#include <chrono>
#include <cmath>
#include <fstream>
#include <iostream>
#include <numeric>
#include <queue>
#include <sstream>
#include <unordered_map>

#ifdef USE_GOOGLE_HASHMAP
#include <sparsehash/dense_hash_map>
template <class Key, class T, class H, class E>
class hash_map : public google::dense_hash_map<Key, T, H, E> {
public:
	explicit hash_map() : google::dense_hash_map<Key, T, H, E>() { this->set_empty_key(-1); }

	inline void reserve(size_t hint) { this->resize(hint); }
};
#else
template <class Key, class T, class H, class E>
class hash_map : public std::unordered_map<Key, T, H, E> {};
#endif

typedef float value_t;
typedef int64_t index_t;
typedef uint16_t coefficient_t;

static const std::chrono::milliseconds time_step(40);

static const std::string clear_line("\r\033[K");

static const size_t num_coefficient_bits = 8;

static const index_t max_simplex_index =
    (1l << (8 * sizeof(index_t) - 1 - num_coefficient_bits)) - 1;

void check_overflow(index_t i) {
	if
#ifdef USE_COEFFICIENTS
	    (i > max_simplex_index)
#else
	    (i < 0)
#endif
		throw std::overflow_error("simplex index " + std::to_string((uint64_t)i) +
		                          " in filtration is larger than maximum index " +
		                          std::to_string(max_simplex_index));
}

class binomial_coeff_table {
	std::vector<std::vector<index_t>> B;

public:
	binomial_coeff_table(index_t n, index_t k) : B(n + 1) {
		for (index_t i = 0; i <= n; ++i) {
			B[i].resize(k + 1, 0);
			B[i][0] = 1;
			for (index_t j = 1; j < std::min(i, k + 1); ++j)
				B[i][j] = B[i - 1][j - 1] + B[i - 1][j];
			if (i <= k) B[i][i] = 1;
			check_overflow(B[i][std::min(i >> 1, k)]);
		}
	}

	index_t operator()(index_t n, index_t k) const {
		assert(n < B.size() && k < B[n].size() && n >= k - 1);
		return B[n][k];
	}
};

bool is_prime(const coefficient_t n) {
	if (!(n & 1) || n < 2) return n == 2;
	for (coefficient_t p = 3; p <= n / p; p += 2)
		if (!(n % p)) return false;
	return true;
}

std::vector<coefficient_t> multiplicative_inverse_vector(const coefficient_t m) {
	std::vector<coefficient_t> inverse(m);
	inverse[1] = 1;
	// m = a * (m / a) + m % a
	// Multipying with inverse(a) * inverse(m % a):
	// 0 = inverse(m % a) * (m / a) + inverse(a)  (mod m)
	for (coefficient_t a = 2; a < m; ++a) inverse[a] = m - (inverse[m % a] * (m / a)) % m;
	return inverse;
}

#ifdef USE_COEFFICIENTS

struct __attribute__((packed)) entry_t {
	index_t index : 8 * sizeof(index_t) - num_coefficient_bits;
	coefficient_t coefficient : num_coefficient_bits;
	entry_t(index_t _index, coefficient_t _coefficient)
	    : index(_index), coefficient(_coefficient) {}
	entry_t(index_t _index) : index(_index), coefficient(0) {}
	entry_t() : index(0), coefficient(0) {}
};

static_assert(sizeof(entry_t) == sizeof(index_t), "size of entry_t is not the same as index_t");

entry_t make_entry(index_t i, coefficient_t c) { return entry_t(i, c); }
index_t get_index(const entry_t& e) { return e.index; }
index_t get_coefficient(const entry_t& e) { return e.coefficient; }
void set_coefficient(entry_t& e, const coefficient_t c) { e.coefficient = c; }

std::ostream& operator<<(std::ostream& stream, const entry_t& e) {
	stream << get_index(e) << ":" << get_coefficient(e);
	return stream;
}

#else

typedef index_t entry_t;
const index_t get_index(const entry_t& i) { return i; }
index_t get_coefficient(const entry_t& i) { return 1; }
entry_t make_entry(index_t _index, coefficient_t _value) { return entry_t(_index); }
void set_coefficient(entry_t& e, const coefficient_t c) {}

#endif

const entry_t& get_entry(const entry_t& e) { return e; }

typedef std::pair<value_t, index_t> diameter_index_t;
value_t get_diameter(const diameter_index_t& i) { return i.first; }
index_t get_index(const diameter_index_t& i) { return i.second; }

typedef std::pair<index_t, value_t> index_diameter_t;
index_t get_index(const index_diameter_t& i) { return i.first; }
value_t get_diameter(const index_diameter_t& i) { return i.second; }

struct diameter_entry_t : std::pair<value_t, entry_t> {
	using std::pair<value_t, entry_t>::pair;
	diameter_entry_t(value_t _diameter, index_t _index, coefficient_t _coefficient)
	    : diameter_entry_t(_diameter, make_entry(_index, _coefficient)) {}
	diameter_entry_t(const diameter_index_t& _diameter_index, coefficient_t _coefficient)
	    : diameter_entry_t(get_diameter(_diameter_index),
	                       make_entry(get_index(_diameter_index), _coefficient)) {}
	diameter_entry_t(const index_t& _index) : diameter_entry_t(0, _index, 0) {}
};

const entry_t& get_entry(const diameter_entry_t& p) { return p.second; }
entry_t& get_entry(diameter_entry_t& p) { return p.second; }
const index_t get_index(const diameter_entry_t& p) { return get_index(get_entry(p)); }
const coefficient_t get_coefficient(const diameter_entry_t& p) {
	return get_coefficient(get_entry(p));
}
const value_t& get_diameter(const diameter_entry_t& p) { return p.first; }
void set_coefficient(diameter_entry_t& p, const coefficient_t c) {
	set_coefficient(get_entry(p), c);
}

template <typename Entry> struct greater_diameter_or_smaller_index {
	bool operator()(const Entry& a, const Entry& b) {
		return (get_diameter(a) > get_diameter(b)) ||
		       ((get_diameter(a) == get_diameter(b)) && (get_index(a) < get_index(b)));
	}
};

enum compressed_matrix_layout { LOWER_TRIANGULAR, UPPER_TRIANGULAR };

template <compressed_matrix_layout Layout> struct compressed_distance_matrix {
	std::vector<value_t> distances;
	std::vector<value_t*> rows;

	compressed_distance_matrix(std::vector<value_t>&& _distances)
	    : distances(std::move(_distances)), rows((1 + std::sqrt(1 + 8 * distances.size())) / 2) {
		assert(distances.size() == size() * (size() - 1) / 2);
		init_rows();
	}

	template <typename DistanceMatrix>
	compressed_distance_matrix(const DistanceMatrix& mat)
	    : distances(mat.size() * (mat.size() - 1) / 2), rows(mat.size()) {
		init_rows();

		for (index_t i = 1; i < size(); ++i)
			for (index_t j = 0; j < i; ++j) rows[i][j] = mat(i, j);
	}

	value_t operator()(const index_t i, const index_t j) const;
	size_t size() const { return rows.size(); }
	void init_rows();
};

typedef compressed_distance_matrix<LOWER_TRIANGULAR> compressed_lower_distance_matrix;
typedef compressed_distance_matrix<UPPER_TRIANGULAR> compressed_upper_distance_matrix;

template <> void compressed_lower_distance_matrix::init_rows() {
	value_t* pointer = &distances[0];
	for (index_t i = 1; i < size(); ++i) {
		rows[i] = pointer;
		pointer += i;
	}
}

template <> void compressed_upper_distance_matrix::init_rows() {
	value_t* pointer = &distances[0] - 1;
	for (index_t i = 0; i < size() - 1; ++i) {
		rows[i] = pointer;
		pointer += size() - i - 2;
	}
}

template <>
value_t compressed_lower_distance_matrix::operator()(const index_t i, const index_t j) const {
	return i == j ? 0 : i < j ? rows[j][i] : rows[i][j];
}

template <>
value_t compressed_upper_distance_matrix::operator()(const index_t i, const index_t j) const {
	return i == j ? 0 : i > j ? rows[j][i] : rows[i][j];
}

struct sparse_distance_matrix {
	std::vector<std::vector<index_diameter_t>> neighbors;

	index_t num_edges;

	mutable std::vector<std::vector<index_diameter_t>::const_reverse_iterator> neighbor_it;
	mutable std::vector<std::vector<index_diameter_t>::const_reverse_iterator> neighbor_end;

	sparse_distance_matrix(std::vector<std::vector<index_diameter_t>>&& _neighbors,
	                       index_t _num_edges)
	    : neighbors(std::move(_neighbors)), num_edges(_num_edges) {}

	template <typename DistanceMatrix>
	sparse_distance_matrix(const DistanceMatrix& mat, const value_t threshold)
	    : neighbors(mat.size()), num_edges(0) {

		for (index_t i = 0; i < size(); ++i)
			for (index_t j = 0; j < size(); ++j)
				if (i != j && mat(i, j) <= threshold) {
					++num_edges;
					neighbors[i].push_back({j, mat(i, j)});
				}
	}

	size_t size() const { return neighbors.size(); }
};

struct euclidean_distance_matrix {
	std::vector<std::vector<value_t>> points;

	euclidean_distance_matrix(std::vector<std::vector<value_t>>&& _points)
	    : points(std::move(_points)) {
		for (auto p : points) { assert(p.size() == points.front().size()); }
	}

	value_t operator()(const index_t i, const index_t j) const {
		assert(i < points.size());
		assert(j < points.size());
		return std::sqrt(std::inner_product(
		    points[i].begin(), points[i].end(), points[j].begin(), value_t(), std::plus<value_t>(),
		    [](value_t u, value_t v) { return (u - v) * (u - v); }));
	}

	size_t size() const { return points.size(); }
};

class union_find {
	std::vector<index_t> parent;
	std::vector<uint8_t> rank;

public:
	union_find(const index_t n) : parent(n), rank(n, 0) {
		for (index_t i = 0; i < n; ++i) parent[i] = i;
	}

	index_t find(index_t x) {
		index_t y = x, z;
		while ((z = parent[y]) != y) y = z;
		while ((z = parent[x]) != y) {
			parent[x] = y;
			x = z;
		}
		return z;
	}

	void link(index_t x, index_t y) {
		if ((x = find(x)) == (y = find(y))) return;
		if (rank[x] > rank[y])
			parent[y] = x;
		else {
			parent[x] = y;
			if (rank[x] == rank[y]) ++rank[y];
		}
	}
};

template <typename T> T begin(std::pair<T, T>& p) { return p.first; }
template <typename T> T end(std::pair<T, T>& p) { return p.second; }

template <typename ValueType> class compressed_sparse_matrix {
	std::vector<size_t> bounds;
	std::vector<ValueType> entries;

	typedef typename std::vector<ValueType>::iterator iterator;
	typedef std::pair<iterator, iterator> iterator_pair;

public:
	size_t size() const { return bounds.size(); }

	iterator_pair subrange(const index_t index) {
		return {entries.begin() + (index == 0 ? 0 : bounds[index - 1]),
		        entries.begin() + bounds[index]};
	}

	void append_column() { bounds.push_back(entries.size()); }

	void push_back(const ValueType e) {
		assert(0 < size());
		entries.push_back(e);
		++bounds.back();
	}
};

template <class Predicate>
index_t get_max(index_t top, const index_t bottom, const Predicate pred) {
	if (!pred(top)) {
		index_t count = top - bottom;
		while (count > 0) {
			index_t step = count >> 1, mid = top - step;
			if (!pred(mid)) {
				top = mid - 1;
				count -= step + 1;
			} else
				count = step;
		}
	}
	return top;
}

template <typename DistanceMatrix> class ripser {
	const DistanceMatrix dist;
	const index_t n, dim_max;
	const value_t threshold;
	const float ratio;
	const coefficient_t modulus;
	const binomial_coeff_table binomial_coeff;
	const std::vector<coefficient_t> multiplicative_inverse;
	mutable std::vector<diameter_entry_t> coface_entries;

	struct entry_hash {
		std::size_t operator()(const entry_t& e) const {
			return std::hash<index_t>()(::get_index(e));
		}
	};

	struct equal_index {
		bool operator()(const entry_t& e, const entry_t& f) const {
			return ::get_index(e) == ::get_index(f);
		}
	};

	typedef hash_map<entry_t, index_t, entry_hash, equal_index> entry_hash_map;

public:
	ripser(DistanceMatrix&& _dist, index_t _dim_max, value_t _threshold, float _ratio,
	       coefficient_t _modulus)
	    : dist(std::move(_dist)), n(dist.size()),
	      dim_max(std::min(_dim_max, index_t(dist.size() - 2))), threshold(_threshold),
	      ratio(_ratio), modulus(_modulus), binomial_coeff(n, dim_max + 2),
	      multiplicative_inverse(multiplicative_inverse_vector(_modulus)) {}

	index_t get_max_vertex(const index_t idx, const index_t k, const index_t n) const {
		return get_max(n, k - 1, [&](index_t w) -> bool { return (binomial_coeff(w, k) <= idx); });
	}

	index_t get_edge_index(const index_t i, const index_t j) const {
		return binomial_coeff(i, 2) + j;
	}

	template <typename OutputIterator>
	OutputIterator get_simplex_vertices(index_t idx, const index_t dim, index_t n,
	                                    OutputIterator out) const {
		--n;
		for (index_t k = dim + 1; k > 0; --k) {
			n = get_max_vertex(idx, k, n);
			*out++ = n;
			idx -= binomial_coeff(n, k);
		}
		return out;
	}

	class simplex_coboundary_enumerator;

	void assemble_columns_to_reduce(std::vector<diameter_index_t>& simplices,
	                                std::vector<diameter_index_t>& columns_to_reduce,
	                                entry_hash_map& pivot_column_index, index_t dim) {

#ifdef INDICATE_PROGRESS
		std::cerr << clear_line << "assembling columns" << std::flush;
#endif
		std::chrono::steady_clock::time_point next = std::chrono::steady_clock::now() + time_step;

		--dim;
		columns_to_reduce.clear();
		std::vector<diameter_index_t> next_simplices;

		for (diameter_index_t& simplex : simplices) {
			simplex_coboundary_enumerator cofaces(diameter_entry_t(simplex, 1), dim, *this);

			while (cofaces.has_next(false)) {
#ifdef INDICATE_PROGRESS
				if (std::chrono::steady_clock::now() > next) {
					std::cerr << clear_line << "assembling " << next_simplices.size()
					          << " columns (processing " << std::distance(&simplices[0], &simplex)
					          << "/" << simplices.size() << " simplices)" << std::flush;
					next = std::chrono::steady_clock::now() + time_step;
				}
#endif
				auto coface = cofaces.next();
				if (get_diameter(coface) <= threshold) {

					next_simplices.push_back({get_diameter(coface), get_index(coface)});

					if (pivot_column_index.find(get_entry(coface)) == pivot_column_index.end())
						columns_to_reduce.push_back({get_diameter(coface), get_index(coface)});
				}
			}
		}

		simplices.swap(next_simplices);

#ifdef INDICATE_PROGRESS
		std::cerr << clear_line << "sorting " << columns_to_reduce.size() << " columns"
		          << std::flush;
#endif

		std::sort(columns_to_reduce.begin(), columns_to_reduce.end(),
		          greater_diameter_or_smaller_index<diameter_index_t>());
#ifdef INDICATE_PROGRESS
		std::cerr << clear_line << std::flush;
#endif
	}

	void compute_dim_0_pairs(std::vector<diameter_index_t>& edges,
	                         std::vector<diameter_index_t>& columns_to_reduce) {
#ifdef PRINT_PERSISTENCE_PAIRS
		std::cout << "persistence intervals in dim 0:" << std::endl;
#endif

		union_find dset(n);

		edges = get_edges();
		std::sort(edges.rbegin(), edges.rend(),
		          greater_diameter_or_smaller_index<diameter_index_t>());
		std::vector<index_t> vertices_of_edge(2);
		for (auto e : edges) {
			get_simplex_vertices(get_index(e), 1, n, vertices_of_edge.rbegin());
			index_t u = dset.find(vertices_of_edge[0]), v = dset.find(vertices_of_edge[1]);

			if (u != v) {
#ifdef PRINT_PERSISTENCE_PAIRS
				if (get_diameter(e) != 0)
					std::cout << " [0," << get_diameter(e) << ")" << std::endl;
#endif
				dset.link(u, v);
			} else
				columns_to_reduce.push_back(e);
		}
		std::reverse(columns_to_reduce.begin(), columns_to_reduce.end());

#ifdef PRINT_PERSISTENCE_PAIRS
		for (index_t i = 0; i < n; ++i)
			if (dset.find(i) == i) std::cout << " [0, )" << std::endl;
#endif
	}

	template <typename Column> diameter_entry_t pop_pivot(Column& column) {
		diameter_entry_t pivot(-1);
#ifdef USE_COEFFICIENTS
		while (!column.empty()) {
			if (get_coefficient(pivot) == 0)
				pivot = column.top();
			else if (get_index(column.top()) != get_index(pivot))
				break;
			else
				set_coefficient(pivot,
				                (get_coefficient(pivot) + get_coefficient(column.top())) % modulus);
			column.pop();
		}
		if (get_coefficient(pivot) == 0) pivot = -1;
#else
		while (!column.empty()) {
			pivot = column.top();
			column.pop();
			if (column.empty() || get_index(column.top()) != get_index(pivot)) return pivot;
			column.pop();
		}
		pivot = -1;
#endif
		return pivot;
	}

	template <typename Column> diameter_entry_t get_pivot(Column& column) {
		diameter_entry_t result = pop_pivot(column);
		if (get_index(result) != -1) column.push(result);
		return result;
	}

	template <typename Column>
	diameter_entry_t init_coboundary_and_get_pivot(const diameter_entry_t simplex,
	                                               Column& working_coboundary, const index_t& dim,
	                                               entry_hash_map& pivot_column_index) {
		bool check_for_emergent_pair = false;
		coface_entries.clear();
		simplex_coboundary_enumerator cofaces(simplex, dim, *this);
		while (cofaces.has_next()) {
			diameter_entry_t coface = cofaces.next();
			if (get_diameter(coface) <= threshold) {
				coface_entries.push_back(coface);
				if (check_for_emergent_pair && (get_diameter(simplex) == get_diameter(coface))) {
					if (pivot_column_index.find(get_entry(coface)) == pivot_column_index.end())
						return coface;
					check_for_emergent_pair = false;
				}
			}
		}
		for (auto coface : coface_entries) working_coboundary.push(coface);
		return get_pivot(working_coboundary);
	}

	template <typename Column>
	void add_column(compressed_sparse_matrix<diameter_entry_t>& reduced_matrix,
	                    const std::vector<diameter_index_t>& columns_to_reduce,
	                    const index_t index_column_to_add, const coefficient_t factor,
	                    Column& working_coboundary,
	                    const index_t& dim) {
		diameter_entry_t column_to_add(columns_to_reduce[index_column_to_add], factor);

		for (auto simplex : reduced_matrix.subrange(index_column_to_add)) {
			set_coefficient(simplex, get_coefficient(simplex) * factor % modulus);
			working_coboundary.push(simplex);
		}
	}

	void compute_pairs(const std::vector<diameter_index_t>& columns_to_reduce,
	                   entry_hash_map& pivot_column_index, const index_t dim) {

#ifdef PRINT_PERSISTENCE_PAIRS
		std::cout << "persistence intervals in dim " << dim << ":" << std::endl;
#endif

		compressed_sparse_matrix<diameter_entry_t> reduction_matrix, reduced_matrix;

		std::chrono::steady_clock::time_point next = std::chrono::steady_clock::now() + time_step;

		for (index_t index_column_to_reduce = 0; index_column_to_reduce < columns_to_reduce.size();
		     ++index_column_to_reduce) {

			diameter_entry_t column_to_reduce(columns_to_reduce[index_column_to_reduce], 1);
			value_t diameter = get_diameter(column_to_reduce);

			reduction_matrix.append_column();
#ifdef STORE_REDUCED_MATRIX
			reduced_matrix.append_column();
#endif
			
			std::priority_queue<diameter_entry_t, std::vector<diameter_entry_t>,
			                    greater_diameter_or_smaller_index<diameter_entry_t>>
				working_coboundary;

			diameter_entry_t pivot = init_coboundary_and_get_pivot(
			    column_to_reduce, working_coboundary, dim, pivot_column_index);

			while (true) {
#ifdef INDICATE_PROGRESS
				if (std::chrono::steady_clock::now() > next) {
					std::cerr << clear_line << "reducing column " << index_column_to_reduce + 1
					          << "/" << columns_to_reduce.size() << " (diameter " << diameter << ")"
					          << std::flush;
					next = std::chrono::steady_clock::now() + time_step;
				}
#endif
				if (get_index(pivot) != -1) {
					auto pair = pivot_column_index.find(get_entry(pivot));
					if (pair != pivot_column_index.end()) {
						entry_t other_pivot = pair->first;
						index_t index_column_to_add = pair->second;
						coefficient_t factor =
						    modulus - get_coefficient(pivot) *
						                  multiplicative_inverse[get_coefficient(other_pivot)] %
						                  modulus;

						add_column(reduced_matrix, columns_to_reduce, index_column_to_add,
						               factor, working_coboundary, dim);

						pivot = get_pivot(working_coboundary);
					} else {
#ifdef PRINT_PERSISTENCE_PAIRS
						value_t death = get_diameter(pivot);
						if (death > diameter * ratio) {
#ifdef INDICATE_PROGRESS
							std::cerr << clear_line << std::flush;
#endif
							std::cout << " [" << diameter << "," << death << ")" << std::endl;
						}
#endif
						pivot_column_index.insert({get_entry(pivot), index_column_to_reduce});

#ifdef STORE_REDUCED_MATRIX
						reduced_matrix.append_column();
						while (true) {
							diameter_entry_t e = pop_pivot(working_coboundary);
							if (get_index(e) == -1) break;
							reduced_matrix.push_back(e);
						}
<<<<<<< HEAD
=======

#ifdef STORE_REDUCED_MATRIX
						while (true) {
							diameter_entry_t e = pop_pivot(working_coboundary);
							if (get_index(e) == -1) break;
							reduced_matrix.push_back(e);
						}
>>>>>>> 282c060b
#endif

						break;
					}
				} else {
#ifdef PRINT_PERSISTENCE_PAIRS
#ifdef INDICATE_PROGRESS
					std::cerr << clear_line << std::flush;
#endif
					std::cout << " [" << diameter << ", )" << std::endl;
#endif
					break;
				}
			}
		}
#ifdef INDICATE_PROGRESS
		std::cerr << clear_line << std::flush;
#endif
	}

	std::vector<diameter_index_t> get_edges();

	void compute_barcodes() {
		std::vector<diameter_index_t> simplices, columns_to_reduce;

		compute_dim_0_pairs(simplices, columns_to_reduce);

		for (index_t dim = 1; dim <= dim_max; ++dim) {
			entry_hash_map pivot_column_index;
			pivot_column_index.reserve(columns_to_reduce.size());

			compute_pairs(columns_to_reduce, pivot_column_index, dim);

			if (dim < dim_max)
				assemble_columns_to_reduce(simplices, columns_to_reduce, pivot_column_index,
				                           dim + 1);
		}
	}
};

template <> class ripser<compressed_lower_distance_matrix>::simplex_coboundary_enumerator {
	index_t idx_below, idx_above, v, k;
	std::vector<index_t> vertices;
	const diameter_entry_t simplex;
	const coefficient_t modulus;
	const compressed_lower_distance_matrix& dist;
	const binomial_coeff_table& binomial_coeff;

public:
	simplex_coboundary_enumerator(const diameter_entry_t _simplex, const index_t _dim,
	                              const ripser& parent)
	    : idx_below(get_index(_simplex)), idx_above(0), v(parent.n - 1), k(_dim + 1),
	      vertices(_dim + 1), simplex(_simplex), modulus(parent.modulus), dist(parent.dist),
	      binomial_coeff(parent.binomial_coeff) {
		parent.get_simplex_vertices(get_index(_simplex), _dim, parent.n, vertices.rbegin());
	}

	bool has_next(bool all_cofaces = true) {
		while ((v != -1) && (binomial_coeff(v, k) <= idx_below)) {
			if (!all_cofaces) return false;
			idx_below -= binomial_coeff(v, k);
			idx_above += binomial_coeff(v, k + 1);
			--v;
			--k;
			assert(k != -1);
		}
		return v != -1;
	}

	diameter_entry_t next() {
		value_t coface_diameter = get_diameter(simplex);
		for (index_t w : vertices) coface_diameter = std::max(coface_diameter, dist(v, w));
		index_t coface_index = idx_above + binomial_coeff(v--, k + 1) + idx_below;
		coefficient_t coface_coefficient =
		    (k & 1 ? modulus - 1 : 1) * get_coefficient(simplex) % modulus;
		return diameter_entry_t(coface_diameter, coface_index, coface_coefficient);
	}
};

template <> class ripser<sparse_distance_matrix>::simplex_coboundary_enumerator {
	const ripser& parent;
	index_t idx_below, idx_above, v, k, max_vertex_below;
	std::vector<index_t> vertices;
	const diameter_entry_t simplex;
	const coefficient_t modulus;
	const sparse_distance_matrix& dist;
	const binomial_coeff_table& binomial_coeff;
	std::vector<std::vector<index_diameter_t>::const_reverse_iterator>& neighbor_it;
	std::vector<std::vector<index_diameter_t>::const_reverse_iterator>& neighbor_end;
	index_diameter_t neighbor;

public:
	simplex_coboundary_enumerator(const diameter_entry_t _simplex, const index_t _dim,
	                              const ripser& _parent)
	    : parent(_parent), idx_below(get_index(_simplex)), idx_above(0), v(parent.n - 1),
	      k(_dim + 1), max_vertex_below(parent.n - 1), simplex(_simplex), modulus(parent.modulus),
	      dist(parent.dist), binomial_coeff(parent.binomial_coeff), vertices(_dim + 1),
	      neighbor_it(dist.neighbor_it), neighbor_end(dist.neighbor_end) {
		neighbor_it.clear();
		neighbor_end.clear();

		parent.get_simplex_vertices(idx_below, _dim, parent.n, vertices.rbegin());
		for (auto v : vertices) {
			neighbor_it.push_back(dist.neighbors[v].rbegin());
			neighbor_end.push_back(dist.neighbors[v].rend());
		}
	}

	bool has_next(bool all_cofaces = true) {
		for (auto &it0 = neighbor_it[0], &end0 = neighbor_end[0]; it0 != end0; ++it0) {
			neighbor = *it0;
			for (size_t idx = 1; idx < neighbor_it.size(); ++idx) {
				auto &it = neighbor_it[idx], end = neighbor_end[idx];
				while (get_index(*it) > get_index(neighbor))
					if (++it == end) return false;
				if (get_index(*it) != get_index(neighbor))
					goto continue_outer;
				else
					neighbor = std::max(neighbor, *it);
			}
			while (k > 0 && vertices[k - 1] > get_index(neighbor)) {
				if (!all_cofaces) return false;
				idx_below -= binomial_coeff(vertices[k - 1], k);
				idx_above += binomial_coeff(vertices[k - 1], k + 1);
				--k;
			}
			return true;
		continue_outer:;
		}
		return false;
	}

	diameter_entry_t next() {
		++neighbor_it[0];
		value_t coface_diameter = std::max(get_diameter(simplex), get_diameter(neighbor));
		index_t coface_index = idx_above + binomial_coeff(get_index(neighbor), k + 1) + idx_below;
		coefficient_t coface_coefficient =
		    (k & 1 ? modulus - 1 : 1) * get_coefficient(simplex) % modulus;
		return diameter_entry_t(coface_diameter, coface_index, coface_coefficient);
	}
};

template <> std::vector<diameter_index_t> ripser<compressed_lower_distance_matrix>::get_edges() {
	std::vector<diameter_index_t> edges;
	std::vector<index_t> vertices(2);
	for (index_t index = binomial_coeff(n, 2); index-- > 0;) {
		get_simplex_vertices(index, 1, dist.size(), vertices.rbegin());
		value_t length = dist(vertices[0], vertices[1]);
		if (length <= threshold) edges.push_back({length, index});
	}
	return edges;
}

template <> std::vector<diameter_index_t> ripser<sparse_distance_matrix>::get_edges() {
	std::vector<diameter_index_t> edges;
	for (index_t i = 0; i < n; ++i)
		for (auto n : dist.neighbors[i]) {
			index_t j = get_index(n);
			if (i > j) edges.push_back({get_diameter(n), get_edge_index(i, j)});
		}
	return edges;
}

enum file_format {
	LOWER_DISTANCE_MATRIX,
	UPPER_DISTANCE_MATRIX,
	DISTANCE_MATRIX,
	POINT_CLOUD,
	DIPHA,
	SPARSE,
	BINARY
};

template <typename T> T read(std::istream& input_stream) {
	T result;
	input_stream.read(reinterpret_cast<char*>(&result), sizeof(T));
	return result; // on little endian: boost::endian::little_to_native(result);
}

compressed_lower_distance_matrix read_point_cloud(std::istream& input_stream) {
	std::vector<std::vector<value_t>> points;

	std::string line;
	value_t value;
	while (std::getline(input_stream, line)) {
		std::vector<value_t> point;
		std::istringstream s(line);
		while (s >> value) {
			point.push_back(value);
			s.ignore();
		}
		if (!point.empty()) points.push_back(point);
		assert(point.size() == points.front().size());
	}

	euclidean_distance_matrix eucl_dist(std::move(points));
	index_t n = eucl_dist.size();
	std::cout << "point cloud with " << n << " points in dimension "
	          << eucl_dist.points.front().size() << std::endl;

	std::vector<value_t> distances;
	for (int i = 0; i < n; ++i)
		for (int j = 0; j < i; ++j) distances.push_back(eucl_dist(i, j));

	return compressed_lower_distance_matrix(std::move(distances));
}

sparse_distance_matrix read_sparse_distance_matrix(std::istream& input_stream) {
	std::vector<std::vector<index_diameter_t>> neighbors;
	index_t num_edges = 0;

	std::string line;
	while (std::getline(input_stream, line)) {
		std::istringstream s(line);
		size_t i, j;
		value_t value;
		s >> i;
		s >> j;
		s >> value;
		if (i != j) {
			neighbors.resize(std::max({neighbors.size(), i + 1, j + 1}));
			neighbors[i].push_back({j, value});
			neighbors[j].push_back({i, value});
			++num_edges;
		}
	}

	for (index_t i = 0; i < neighbors.size(); ++i)
		std::sort(neighbors[i].begin(), neighbors[i].end());

	return sparse_distance_matrix(std::move(neighbors), num_edges);
}

compressed_lower_distance_matrix read_lower_distance_matrix(std::istream& input_stream) {
	std::vector<value_t> distances;
	value_t value;
	while (input_stream >> value) {
		distances.push_back(value);
		input_stream.ignore();
	}

	return compressed_lower_distance_matrix(std::move(distances));
}

compressed_lower_distance_matrix read_upper_distance_matrix(std::istream& input_stream) {
	std::vector<value_t> distances;
	value_t value;
	while (input_stream >> value) {
		distances.push_back(value);
		input_stream.ignore();
	}

	return compressed_lower_distance_matrix(compressed_upper_distance_matrix(std::move(distances)));
}

compressed_lower_distance_matrix read_distance_matrix(std::istream& input_stream) {
	std::vector<value_t> distances;

	std::string line;
	value_t value;
	for (int i = 0; std::getline(input_stream, line); ++i) {
		std::istringstream s(line);
		for (int j = 0; j < i && s >> value; ++j) {
			distances.push_back(value);
			s.ignore();
		}
	}

	return compressed_lower_distance_matrix(std::move(distances));
}

compressed_lower_distance_matrix read_dipha(std::istream& input_stream) {
	if (read<int64_t>(input_stream) != 8067171840) {
		std::cerr << "input is not a Dipha file (magic number: 8067171840)" << std::endl;
		exit(-1);
	}

	if (read<int64_t>(input_stream) != 7) {
		std::cerr << "input is not a Dipha distance matrix (file type: 7)" << std::endl;
		exit(-1);
	}

	index_t n = read<int64_t>(input_stream);

	std::vector<value_t> distances;

	for (int i = 0; i < n; ++i)
		for (int j = 0; j < n; ++j)
			if (i > j)
				distances.push_back(read<double>(input_stream));
			else
				read<double>(input_stream);

	return compressed_lower_distance_matrix(std::move(distances));
}

compressed_lower_distance_matrix read_binary(std::istream& input_stream) {
	std::vector<value_t> distances;
	while (!input_stream.eof()) distances.push_back(read<value_t>(input_stream));
	return compressed_lower_distance_matrix(std::move(distances));
}

compressed_lower_distance_matrix read_file(std::istream& input_stream, const file_format format) {
	switch (format) {
	case LOWER_DISTANCE_MATRIX:
		return read_lower_distance_matrix(input_stream);
	case UPPER_DISTANCE_MATRIX:
		return read_upper_distance_matrix(input_stream);
	case DISTANCE_MATRIX:
		return read_distance_matrix(input_stream);
	case POINT_CLOUD:
		return read_point_cloud(input_stream);
	case DIPHA:
		return read_dipha(input_stream);
	default:
		return read_binary(input_stream);
	}
}

void print_usage_and_exit(int exit_code) {
	std::cerr
	    << "Usage: "
	    << "ripser "
	    << "[options] [filename]" << std::endl
	    << std::endl
	    << "Options:" << std::endl
	    << std::endl
	    << "  --help           print this screen" << std::endl
	    << "  --format         use the specified file format for the input. Options are:"
	    << std::endl
	    << "                     lower-distance (lower triangular distance matrix; default)"
	    << std::endl
	    << "                     upper-distance (upper triangular distance matrix)" << std::endl
	    << "                     distance       (full distance matrix)" << std::endl
	    << "                     point-cloud    (point cloud in Euclidean space)" << std::endl
	    << "                     dipha          (distance matrix in DIPHA file format)" << std::endl
	    << "                     sparse         (sparse distance matrix in Sparse Triplet format)"
	    << std::endl
	    << "                     binary         (lower triangular distance matrix in binary format)"
	    << std::endl
	    << "  --dim <k>        compute persistent homology up to dimension k" << std::endl
	    << "  --threshold <t>  compute Rips complexes up to diameter t" << std::endl
#ifdef USE_COEFFICIENTS
	    << "  --modulus <p>    compute homology with coefficients in the prime field Z/pZ"
#endif
	    << std::endl
	    << "  --ratio <r>      only show persistence pairs with death/birth ratio > r" << std::endl;
	exit(exit_code);
}

int main(int argc, char** argv) {
	const char* filename = nullptr;

	file_format format = DISTANCE_MATRIX;

	index_t dim_max = 1;
	value_t threshold = std::numeric_limits<value_t>::max();
	float ratio = 1;
	coefficient_t modulus = 2;

	for (index_t i = 1; i < argc; ++i) {
		const std::string arg(argv[i]);
		if (arg == "--help") {
			print_usage_and_exit(0);
		} else if (arg == "--dim") {
			std::string parameter = std::string(argv[++i]);
			size_t next_pos;
			dim_max = std::stol(parameter, &next_pos);
			if (next_pos != parameter.size()) print_usage_and_exit(-1);
		} else if (arg == "--threshold") {
			std::string parameter = std::string(argv[++i]);
			size_t next_pos;
			threshold = std::stof(parameter, &next_pos);
			if (next_pos != parameter.size()) print_usage_and_exit(-1);
		} else if (arg == "--ratio") {
			std::string parameter = std::string(argv[++i]);
			size_t next_pos;
			ratio = std::stof(parameter, &next_pos);
			if (next_pos != parameter.size()) print_usage_and_exit(-1);
		} else if (arg == "--format") {
			std::string parameter = std::string(argv[++i]);
			if (parameter.rfind("lower", 0) == 0)
				format = LOWER_DISTANCE_MATRIX;
			else if (parameter.rfind("upper", 0) == 0)
				format = UPPER_DISTANCE_MATRIX;
			else if (parameter.rfind("dist", 0) == 0)
				format = DISTANCE_MATRIX;
			else if (parameter.rfind("point", 0) == 0)
				format = POINT_CLOUD;
			else if (parameter == "dipha")
				format = DIPHA;
			else if (parameter == "sparse")
				format = SPARSE;
			else if (parameter == "binary")
				format = BINARY;
			else
				print_usage_and_exit(-1);
#ifdef USE_COEFFICIENTS
		} else if (arg == "--modulus") {
			std::string parameter = std::string(argv[++i]);
			size_t next_pos;
			modulus = std::stol(parameter, &next_pos);
			if (next_pos != parameter.size() || !is_prime(modulus)) print_usage_and_exit(-1);
#endif
		} else {
			if (filename) { print_usage_and_exit(-1); }
			filename = argv[i];
		}
	}

	std::ifstream file_stream(filename);
	if (filename && file_stream.fail()) {
		std::cerr << "couldn't open file " << filename << std::endl;
		exit(-1);
	}

	if (format == SPARSE) {
		sparse_distance_matrix dist =
		    read_sparse_distance_matrix(filename ? file_stream : std::cin);
		std::cout << "sparse distance matrix with " << dist.size() << " points and "
		          << dist.num_edges << "/" << (dist.size() * (dist.size() - 1)) / 2 << " entries"
		          << std::endl;

		ripser<sparse_distance_matrix>(std::move(dist), dim_max, threshold, ratio, modulus)
		    .compute_barcodes();
	} else {
		compressed_lower_distance_matrix dist =
		    read_file(filename ? file_stream : std::cin, format);

		value_t min = std::numeric_limits<value_t>::infinity(),
		        max = -std::numeric_limits<value_t>::infinity(), max_finite = max;
		int num_edges = 0;

		if (threshold == std::numeric_limits<value_t>::max()) {
			value_t enclosing_radius = std::numeric_limits<value_t>::infinity();
			for (index_t i = 0; i < dist.size(); ++i) {
				value_t r_i = -std::numeric_limits<value_t>::infinity();
				for (index_t j = 0; j < dist.size(); ++j) r_i = std::max(r_i, dist(i, j));
				enclosing_radius = std::min(enclosing_radius, r_i);
			}
			threshold = enclosing_radius;
		}

		for (auto d : dist.distances) {
			min = std::min(min, d);
			max = std::max(max, d);
			max_finite =
			    d != std::numeric_limits<value_t>::infinity() ? std::max(max, d) : max_finite;
			if (d <= threshold) ++num_edges;
		}
		std::cout << "value range: [" << min << "," << max_finite << "]" << std::endl;

		if (threshold >= max) {
			std::cout << "distance matrix with " << dist.size() << " points" << std::endl;
			ripser<compressed_lower_distance_matrix>(std::move(dist), dim_max, threshold, ratio,
			                                         modulus)
			    .compute_barcodes();
		} else {
			std::cout << "sparse distance matrix with " << dist.size() << " points and "
			          << num_edges << "/" << (dist.size() * dist.size() - 1) / 2 << " entries"
			          << std::endl;

			ripser<sparse_distance_matrix>(sparse_distance_matrix(std::move(dist), threshold),
			                               dim_max, threshold, ratio, modulus)
			    .compute_barcodes();
		}
		exit(0);
	}
}<|MERGE_RESOLUTION|>--- conflicted
+++ resolved
@@ -648,22 +648,11 @@
 						pivot_column_index.insert({get_entry(pivot), index_column_to_reduce});
 
 #ifdef STORE_REDUCED_MATRIX
-						reduced_matrix.append_column();
 						while (true) {
 							diameter_entry_t e = pop_pivot(working_coboundary);
 							if (get_index(e) == -1) break;
 							reduced_matrix.push_back(e);
 						}
-<<<<<<< HEAD
-=======
-
-#ifdef STORE_REDUCED_MATRIX
-						while (true) {
-							diameter_entry_t e = pop_pivot(working_coboundary);
-							if (get_index(e) == -1) break;
-							reduced_matrix.push_back(e);
-						}
->>>>>>> 282c060b
 #endif
 
 						break;

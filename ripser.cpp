--- conflicted
+++ resolved
@@ -526,36 +526,7 @@
 #endif
 	                                              Column& working_coboundary, const index_t& dim,
 	                                              hash_map<index_t, index_t>& pivot_column_index,
-<<<<<<< HEAD
-	                                              bool& might_be_apparent_pair) {
-		for (auto it = column_begin; it != column_end; ++it) {
-			diameter_entry_t simplex = *it;
-			set_coefficient(simplex, get_coefficient(simplex) * factor_column_to_add % modulus);
-
-#ifdef ASSEMBLE_REDUCTION_MATRIX
-			working_reduction_column.push(simplex);
-#endif
-
-			coface_entries.clear();
-			simplex_coboundary_enumerator cofaces(simplex, dim, *this);
-			while (cofaces.has_next()) {
-				diameter_entry_t coface = cofaces.next();
-				if (get_diameter(coface) <= threshold) {
-					coface_entries.push_back(coface);
-					if (might_be_apparent_pair && (get_diameter(simplex) == get_diameter(coface))) {
-						if (pivot_column_index.find(get_index(coface)) ==
-						    pivot_column_index.end()) {
-							return coface;
-						}
-						might_be_apparent_pair = false;
-					}
-				}
-			}
-			for (auto coface : coface_entries) working_coboundary.push(coface);
-		}
-
-		return get_pivot(working_coboundary, modulus);
-	}
+	                                              bool& might_be_apparent_pair);
 	
 	template<typename Chain>
 	void print_chain(Chain& cycle, index_t dim) {
@@ -584,9 +555,6 @@
 		std::cout << "}" << std::endl;
 		
 	}
-=======
-	                                              bool& might_be_apparent_pair);
->>>>>>> 27934c38
 
 	void compute_pairs(std::vector<diameter_index_t>& columns_to_reduce,
 	                   hash_map<index_t, index_t>& pivot_column_index, index_t dim) {

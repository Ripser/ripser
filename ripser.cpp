--- conflicted
+++ resolved
@@ -36,10 +36,6 @@
 
 */
 
-<<<<<<< HEAD
-#define ASSEMBLE_REDUCTION_MATRIX
-=======
->>>>>>> dbd9a9ed
 //#define USE_COEFFICIENTS
 
 #define INDICATE_PROGRESS
@@ -47,12 +43,7 @@
 
 //#define USE_GOOGLE_HASHMAP
 
-<<<<<<< HEAD
-#include <cassert>
-#include <cmath>
-=======
 #include <chrono>
->>>>>>> dbd9a9ed
 #include <fstream>
 #include <iostream>
 #include <numeric>
@@ -77,9 +68,6 @@
 
 typedef float value_t;
 typedef int64_t index_t;
-<<<<<<< HEAD
-typedef int8_t coefficient_t;
-=======
 typedef uint16_t coefficient_t;
 
 static const std::chrono::milliseconds time_step(40);
@@ -102,7 +90,6 @@
 		                          " in filtration is larger than maximum index " +
 		                          std::to_string(max_simplex_index));
 }
->>>>>>> dbd9a9ed
 
 class binomial_coeff_table {
 	std::vector<std::vector<index_t>> B;
@@ -206,13 +193,6 @@
 void set_coefficient(diameter_entry_t& p, const coefficient_t c) {
 	set_coefficient(get_entry(p), c);
 }
-
-template <typename Entry> struct greater_diameter_or_smaller_index {
-	bool operator()(const Entry& a, const Entry& b) {
-		return (get_diameter(a) > get_diameter(b)) ||
-		       ((get_diameter(a) == get_diameter(b)) && (get_index(a) < get_index(b)));
-	}
-};
 
 template <typename Entry> struct smaller_diameter_or_greater_index {
 	bool operator()(const Entry& a, const Entry& b) {
@@ -405,21 +385,12 @@
 	return top;
 }
 
-<<<<<<< HEAD
 class ripser {
 	std::vector<std::unordered_map<index_t, value_t>> filtration;
     index_t n, dim_max;
 	value_t threshold;
 	float ratio;
 	coefficient_t modulus;
-=======
-template <typename DistanceMatrix> class ripser {
-	const DistanceMatrix dist;
-	const index_t n, dim_max;
-	const value_t threshold;
-	const float ratio;
-	const coefficient_t modulus;
->>>>>>> dbd9a9ed
 	const binomial_coeff_table binomial_coeff;
 	const std::vector<coefficient_t> multiplicative_inverse;
 	mutable std::vector<diameter_entry_t> coface_entries;
@@ -438,43 +409,35 @@
 
 
 public:
-<<<<<<< HEAD
     ripser(std::vector<std::unordered_map<index_t, value_t>>&& _filtration, index_t _n, index_t _dim_max, value_t _threshold,
 	       float _ratio, coefficient_t _modulus)
 	    : filtration(std::move(_filtration)), dim_max(_dim_max), n(_n), threshold(_threshold),
 	      ratio(_ratio), modulus(_modulus), binomial_coeff(n, dim_max + 2),
 	      multiplicative_inverse(multiplicative_inverse_vector(_modulus)) {}
 
-	index_t get_next_vertex(index_t& v, const index_t idx, const index_t k) const {
-		if ((v != -1) && (binomial_coeff(v, k) > idx)) {
-			index_t count = v;
-			while (count > 0) {
-				index_t i = v;
-				index_t step = count >> 1;
-				i -= step;
-				if (binomial_coeff(i, k) > idx) {
-					v = --i;
-					count -= step + 1;
-				} else
-					count = step;
-			}
-		}
-		return v;
-=======
-	ripser(DistanceMatrix&& _dist, index_t _dim_max, value_t _threshold, float _ratio,
-	       coefficient_t _modulus)
-	    : dist(std::move(_dist)), n(dist.size()),
-	      dim_max(std::min(_dim_max, index_t(dist.size() - 2))), threshold(_threshold),
-	      ratio(_ratio), modulus(_modulus), binomial_coeff(n, dim_max + 2),
-	      multiplicative_inverse(multiplicative_inverse_vector(_modulus)) {}
-
+//	index_t get_next_vertex(index_t& v, const index_t idx, const index_t k) const {
+//		if ((v != -1) && (binomial_coeff(v, k) > idx)) {
+//			index_t count = v;
+//			while (count > 0) {
+//				index_t i = v;
+//				index_t step = count >> 1;
+//				i -= step;
+//				if (binomial_coeff(i, k) > idx) {
+//					v = --i;
+//					count -= step + 1;
+//				} else
+//					count = step;
+//			}
+//		}
+//		return v;
+//	}
+	
 	index_t get_max_vertex(const index_t idx, const index_t k, const index_t n) const {
 		return get_max(n, k - 1, [&](index_t w) -> bool { return (binomial_coeff(w, k) <= idx); });
 	}
 
 	index_t get_edge_index(const index_t i, const index_t j) const {
 		return binomial_coeff(i, 2) + j;
->>>>>>> dbd9a9ed
 	}
 
 	template <typename OutputIterator>
@@ -489,17 +452,52 @@
 		return out;
 	}
 
-<<<<<<< HEAD
 	value_t compute_diameter(const index_t index, index_t dim) const {
 		auto pair = filtration[dim].find(index);
 		if (pair != filtration[dim].end()) return pair->second;
 		else return std::numeric_limits<value_t>::infinity();
 	}
 
-=======
->>>>>>> dbd9a9ed
-	class simplex_coboundary_enumerator;
-	class simplex_boundary_enumerator;
+	class simplex_boundary_enumerator {
+	private:
+		index_t idx_below, idx_above, v, k, face_dim;
+		std::vector<index_t> vertices;
+		const diameter_entry_t simplex;
+		const coefficient_t modulus;
+		const binomial_coeff_table& binomial_coeff;
+		const ripser& parent;
+		
+	public:
+		simplex_boundary_enumerator(const diameter_entry_t _simplex, index_t _dim,
+									const ripser& _parent)
+		: idx_below(get_index(_simplex)), idx_above(0), v(_parent.n - 1), k(_dim + 1),
+		vertices(_dim + 1), simplex(_simplex), modulus(_parent.modulus),
+		binomial_coeff(_parent.binomial_coeff), face_dim(_dim - 1), parent(_parent) {
+			parent.get_simplex_vertices(get_index(_simplex), _dim, parent.n, vertices.begin());
+		}
+		
+		bool has_next() {
+			v = (v == -1) ? -1 : parent.get_max_vertex(idx_below, k, v);
+			return (v != -1) && (binomial_coeff(v, k) <= idx_below);
+		}
+		
+		diameter_entry_t next() {
+			index_t face_index = idx_above - binomial_coeff(v, k) + idx_below;
+			
+			value_t face_diameter = parent.compute_diameter(face_index, face_dim);
+			
+			coefficient_t face_coefficient = (k & 1 ? -1 + modulus : 1) * get_coefficient(simplex) % modulus;
+			
+			idx_below -= binomial_coeff(v, k);
+			idx_above += binomial_coeff(v, k - 1);
+			
+			--v;
+			--k;
+			
+			return diameter_entry_t(face_diameter, face_index, face_coefficient);
+			;
+		}
+	};
 	
 	std::vector<index_t> vertices_of_simplex(const index_t simplex_index, const index_t dim) const {
 		std::vector<index_t> vertices(dim + 1);
@@ -509,80 +507,20 @@
 	
 
 
-<<<<<<< HEAD
 	void assemble_columns_to_reduce(std::vector<diameter_index_t>& columns_to_reduce,
-	                                hash_map<index_t, index_t>& pivot_column_index, index_t dim);
+                                    entry_hash_map& pivot_column_index, index_t dim);
 
 	void compute_dim_0_pairs(std::vector<diameter_index_t>& columns_to_reduce) {
+#ifdef PRINT_PERSISTENCE_PAIRS
+		std::cout << "persistence intervals in dim 0:" << std::endl;
+#endif
+
 		union_find dset(n);
 
 		std::vector<diameter_index_t> edges = get_edges();
 
 		std::sort(edges.begin(), edges.end(),
 		          smaller_diameter_or_greater_index<diameter_index_t>());
-=======
-	void assemble_columns_to_reduce(std::vector<diameter_index_t>& simplices,
-	                                std::vector<diameter_index_t>& columns_to_reduce,
-	                                entry_hash_map& pivot_column_index, index_t dim) {
-
-#ifdef INDICATE_PROGRESS
-		std::cerr << clear_line << "assembling columns" << std::flush;
-#endif
-		std::chrono::steady_clock::time_point next = std::chrono::steady_clock::now() + time_step;
-
-		--dim;
-		columns_to_reduce.clear();
-		std::vector<diameter_index_t> next_simplices;
-
-		for (diameter_index_t& simplex : simplices) {
-			simplex_coboundary_enumerator cofaces(diameter_entry_t(simplex, 1), dim, *this);
-
-			while (cofaces.has_next(false)) {
-#ifdef INDICATE_PROGRESS
-				if (std::chrono::steady_clock::now() > next) {
-					std::cerr << clear_line << "assembling " << next_simplices.size()
-					          << " columns (processing " << std::distance(&simplices[0], &simplex)
-					          << "/" << simplices.size() << " simplices)" << std::flush;
-					next = std::chrono::steady_clock::now() + time_step;
-				}
-#endif
-				auto coface = cofaces.next();
-				if (get_diameter(coface) <= threshold) {
-
-					next_simplices.push_back({get_diameter(coface), get_index(coface)});
-
-					if (pivot_column_index.find(get_entry(coface)) == pivot_column_index.end())
-						columns_to_reduce.push_back({get_diameter(coface), get_index(coface)});
-				}
-			}
-		}
-
-		simplices.swap(next_simplices);
-
-#ifdef INDICATE_PROGRESS
-		std::cerr << clear_line << "sorting " << columns_to_reduce.size() << " columns"
-		          << std::flush;
-#endif
-
-		std::sort(columns_to_reduce.begin(), columns_to_reduce.end(),
-		          greater_diameter_or_smaller_index<diameter_index_t>());
-#ifdef INDICATE_PROGRESS
-		std::cerr << clear_line << std::flush;
-#endif
-	}
->>>>>>> dbd9a9ed
-
-	void compute_dim_0_pairs(std::vector<diameter_index_t>& edges,
-	                         std::vector<diameter_index_t>& columns_to_reduce) {
-#ifdef PRINT_PERSISTENCE_PAIRS
-		std::cout << "persistence intervals in dim 0:" << std::endl;
-#endif
-
-		union_find dset(n);
-
-		edges = get_edges();
-		std::sort(edges.rbegin(), edges.rend(),
-		          greater_diameter_or_smaller_index<diameter_index_t>());
 		std::vector<index_t> vertices_of_edge(2);
 		for (auto e : edges) {
 			get_simplex_vertices(get_index(e), 1, n, vertices_of_edge.rbegin());
@@ -604,15 +542,11 @@
 
 #ifdef PRINT_PERSISTENCE_PAIRS
 		for (index_t i = 0; i < n; ++i)
-<<<<<<< HEAD
-			if (dset.find(i) == i) {
-				std::cout << " [" << filtration[0].find(i)->second << ", )" << std::endl;
-			}
-=======
-			if (dset.find(i) == i) std::cout << " [0, )" << std::endl;
->>>>>>> dbd9a9ed
-#endif
-	}
+            if (dset.find(i) == i) {
+                std::cout << " [" << filtration[0].find(i)->second << ", )" << std::endl;
+            }
+#endif
+    }
 
 	template <typename Column> diameter_entry_t pop_pivot(Column& column) {
 		diameter_entry_t pivot(-1);
@@ -654,7 +588,7 @@
 	                                               entry_hash_map& pivot_column_index) {
 		bool check_for_emergent_pair = true;
 		coface_entries.clear();
-		simplex_coboundary_enumerator cofaces(simplex, dim, *this);
+		simplex_boundary_enumerator cofaces(simplex, dim, *this);
 		while (cofaces.has_next()) {
 			diameter_entry_t coface = cofaces.next();
 			if (get_diameter(coface) <= threshold) {
@@ -674,7 +608,7 @@
 	void add_coboundary(const diameter_entry_t simplex, Column& working_reduction_column,
 	                    Column& working_coboundary, const index_t& dim) {
 		working_reduction_column.push(simplex);
-		simplex_coboundary_enumerator cofaces(simplex, dim, *this);
+		simplex_boundary_enumerator cofaces(simplex, dim, *this);
 		while (cofaces.has_next()) {
 			diameter_entry_t coface = cofaces.next();
 			if (get_diameter(coface) <= threshold) working_coboundary.push(coface);
@@ -710,49 +644,14 @@
 
 		for (index_t index_column_to_reduce = 0; index_column_to_reduce < columns_to_reduce.size();
 		     ++index_column_to_reduce) {
-<<<<<<< HEAD
-			auto column_to_reduce = columns_to_reduce[index_column_to_reduce];
-
-#ifdef ASSEMBLE_REDUCTION_MATRIX
+
+			diameter_entry_t column_to_reduce(columns_to_reduce[index_column_to_reduce], 1);
+			value_t diameter = get_diameter(column_to_reduce);
+
+			reduction_matrix.append_column();
+
 			std::priority_queue<diameter_entry_t, std::vector<diameter_entry_t>,
 			                    smaller_diameter_or_greater_index<diameter_entry_t>>
-			    working_reduction_column;
-#endif
-
-			std::priority_queue<diameter_entry_t, std::vector<diameter_entry_t>,
-			                    smaller_diameter_or_greater_index<diameter_entry_t>>
-			    working_coboundary;
-=======
->>>>>>> dbd9a9ed
-
-			diameter_entry_t column_to_reduce(columns_to_reduce[index_column_to_reduce], 1);
-			value_t diameter = get_diameter(column_to_reduce);
-
-<<<<<<< HEAD
-#ifdef INDICATE_PROGRESS
-			if ((index_column_to_reduce + 1) % 1000000 == 0)
-				std::cout << "\033[K"
-				          << "reducing column " << get_index(column_to_reduce) << " (" << index_column_to_reduce + 1 << "/"
-				          << columns_to_reduce.size() << ", diameter " << diameter << ")"
-				          << std::flush << "\r";
-#endif
-
-			index_t index_column_to_add = index_column_to_reduce;
-
-			diameter_entry_t pivot;
-
-			// start with factor 1 in order to initialize working_coboundary
-			// with the coboundary of the simplex with index column_to_reduce
-			coefficient_t factor_column_to_add = 1;
-
-#ifdef ASSEMBLE_REDUCTION_MATRIX
-			// initialize reduction_matrix as identity matrix
-=======
->>>>>>> dbd9a9ed
-			reduction_matrix.append_column();
-
-			std::priority_queue<diameter_entry_t, std::vector<diameter_entry_t>,
-			                    greater_diameter_or_smaller_index<diameter_entry_t>>
 			    working_reduction_column, working_coboundary;
 
 			diameter_entry_t pivot = init_coboundary_and_get_pivot(
@@ -770,15 +669,6 @@
 				if (get_index(pivot) != -1) {
 					auto pair = pivot_column_index.find(get_entry(pivot));
 					if (pair != pivot_column_index.end()) {
-<<<<<<< HEAD
-						index_column_to_add = pair->second;
-						factor_column_to_add = modulus - get_coefficient(pivot);
-						
-					} else {
-#ifdef PRINT_PERSISTENCE_PAIRS
-						value_t birth = get_diameter(pivot);
-						if (diameter != birth) {
-=======
 						entry_t other_pivot = pair->first;
 						index_t index_column_to_add = pair->second;
 						coefficient_t factor =
@@ -792,18 +682,12 @@
 						pivot = get_pivot(working_coboundary);
 					} else {
 #ifdef PRINT_PERSISTENCE_PAIRS
-						value_t death = get_diameter(pivot);
-						if (death > diameter * ratio) {
->>>>>>> dbd9a9ed
+						value_t birth = get_diameter(pivot);
+						if (diameter != birth) {
 #ifdef INDICATE_PROGRESS
 							std::cerr << clear_line << std::flush;
 #endif
-<<<<<<< HEAD
-							std::cout << " [" << birth << "," << diameter << ")" << std::endl
-							          << std::flush;
-=======
-							std::cout << " [" << diameter << "," << death << ")" << std::endl;
->>>>>>> dbd9a9ed
+							std::cout << " [" << birth << "," << diameter << ")" << std::endl;
 						}
 #endif
 						pivot_column_index.insert({get_entry(pivot), index_column_to_reduce});
@@ -837,28 +721,16 @@
 	void compute_barcodes() {
 		std::vector<diameter_index_t> simplices, columns_to_reduce;
 
-		hash_map<index_t, index_t> pivot_column_index;
-
-<<<<<<< HEAD
+		entry_hash_map pivot_column_index;
+
 
 		for (index_t dim = dim_max; dim > 0; --dim) {
 			assemble_columns_to_reduce(columns_to_reduce, pivot_column_index, dim);
 			
-			pivot_column_index = hash_map<index_t, index_t>();
+			pivot_column_index = entry_hash_map();
 			pivot_column_index.reserve(columns_to_reduce.size());
 
 			compute_pairs(columns_to_reduce, pivot_column_index, dim);
-=======
-		for (index_t dim = 1; dim <= dim_max; ++dim) {
-			entry_hash_map pivot_column_index;
-			pivot_column_index.reserve(columns_to_reduce.size());
-
-			compute_pairs(columns_to_reduce, pivot_column_index, dim);
-
-			if (dim < dim_max)
-				assemble_columns_to_reduce(simplices, columns_to_reduce, pivot_column_index,
-				                           dim + 1);
->>>>>>> dbd9a9ed
 		}
 
 		compute_dim_0_pairs(columns_to_reduce);
@@ -866,7 +738,6 @@
 	}
 };
 
-<<<<<<< HEAD
 /*
 class ripser::simplex_coboundary_enumerator {
 private:
@@ -909,199 +780,21 @@
 };
 */
 
-class ripser::simplex_boundary_enumerator {
-private:
-    index_t idx_below, idx_above, v, k, face_dim;
-    std::vector<index_t> vertices;
-    const diameter_entry_t simplex;
-    const coefficient_t modulus;
-    const binomial_coeff_table& binomial_coeff;
-    const ripser& parent;
-    
-public:
-    simplex_boundary_enumerator(const diameter_entry_t _simplex, index_t _dim,
-                                const ripser& _parent)
-    : idx_below(get_index(_simplex)), idx_above(0), v(_parent.n - 1), k(_dim + 1),
-    vertices(_dim + 1), simplex(_simplex), modulus(_parent.modulus),
-    binomial_coeff(_parent.binomial_coeff), face_dim(_dim - 1), parent(_parent) {
-        parent.get_simplex_vertices(get_index(_simplex), _dim, parent.n, vertices.begin());
-    }
-    
-    bool has_next() {
-        parent.get_next_vertex(v, idx_below, k);
-        return (v != -1) && (binomial_coeff(v, k) <= idx_below);
-    }
-    
-    diameter_entry_t next() {
-        index_t face_index = idx_above - binomial_coeff(v, k) + idx_below;
-        
-        value_t face_diameter = parent.compute_diameter(face_index, face_dim);
-        
-		coefficient_t face_coefficient = (k & 1 ? -1 + modulus : 1) * get_coefficient(simplex) % modulus;
-        
-        idx_below -= binomial_coeff(v, k);
-        idx_above += binomial_coeff(v, k - 1);
-        
-        --v;
-        --k;
-		
-        return diameter_entry_t(face_diameter, face_index, face_coefficient);
-        ;
-    }
-};
-
-
-template <typename Column, typename Iterator>
-diameter_entry_t ripser::add_coboundary_and_get_pivot(
-    Iterator column_begin, Iterator column_end, coefficient_t factor_column_to_add,
-#ifdef ASSEMBLE_REDUCTION_MATRIX
-    Column& working_reduction_column,
-#endif
-    Column& working_coboundary, const index_t& dim, hash_map<index_t, index_t>& pivot_column_index,
-    bool& might_be_apparent_pair) {
-	for (auto it = column_begin; it != column_end; ++it) {
-		diameter_entry_t simplex = *it;
-		set_coefficient(simplex, get_coefficient(simplex) * factor_column_to_add % modulus);
-=======
-template <> class ripser<compressed_lower_distance_matrix>::simplex_coboundary_enumerator {
-	index_t idx_below, idx_above, v, k;
-	std::vector<index_t> vertices;
-	const diameter_entry_t simplex;
-	const coefficient_t modulus;
-	const compressed_lower_distance_matrix& dist;
-	const binomial_coeff_table& binomial_coeff;
-
-public:
-	simplex_coboundary_enumerator(const diameter_entry_t _simplex, const index_t _dim,
-	                              const ripser& parent)
-	    : idx_below(get_index(_simplex)), idx_above(0), v(parent.n - 1), k(_dim + 1),
-	      vertices(_dim + 1), simplex(_simplex), modulus(parent.modulus), dist(parent.dist),
-	      binomial_coeff(parent.binomial_coeff) {
-		parent.get_simplex_vertices(get_index(_simplex), _dim, parent.n, vertices.rbegin());
-	}
-
-	bool has_next(bool all_cofaces = true) {
-		while ((v != -1) && (binomial_coeff(v, k) <= idx_below)) {
-			if (!all_cofaces) return false;
-			idx_below -= binomial_coeff(v, k);
-			idx_above += binomial_coeff(v, k + 1);
-			--v;
-			--k;
-			assert(k != -1);
-		}
-		return v != -1;
-	}
-
-	diameter_entry_t next() {
-		value_t coface_diameter = get_diameter(simplex);
-		for (index_t w : vertices) coface_diameter = std::max(coface_diameter, dist(v, w));
-		index_t coface_index = idx_above + binomial_coeff(v--, k + 1) + idx_below;
-		coefficient_t coface_coefficient =
-		    (k & 1 ? modulus - 1 : 1) * get_coefficient(simplex) % modulus;
-		return diameter_entry_t(coface_diameter, coface_index, coface_coefficient);
-	}
-};
-
-template <> class ripser<sparse_distance_matrix>::simplex_coboundary_enumerator {
-	const ripser& parent;
-	index_t idx_below, idx_above, v, k, max_vertex_below;
-	std::vector<index_t> vertices;
-	const diameter_entry_t simplex;
-	const coefficient_t modulus;
-	const sparse_distance_matrix& dist;
-	const binomial_coeff_table& binomial_coeff;
-	std::vector<std::vector<index_diameter_t>::const_reverse_iterator>& neighbor_it;
-	std::vector<std::vector<index_diameter_t>::const_reverse_iterator>& neighbor_end;
-	index_diameter_t neighbor;
->>>>>>> dbd9a9ed
-
-public:
-	simplex_coboundary_enumerator(const diameter_entry_t _simplex, const index_t _dim,
-	                              const ripser& _parent)
-	    : parent(_parent), idx_below(get_index(_simplex)), idx_above(0), v(parent.n - 1),
-	      k(_dim + 1), max_vertex_below(parent.n - 1), simplex(_simplex), modulus(parent.modulus),
-	      dist(parent.dist), binomial_coeff(parent.binomial_coeff), vertices(_dim + 1),
-	      neighbor_it(dist.neighbor_it), neighbor_end(dist.neighbor_end) {
-		neighbor_it.clear();
-		neighbor_end.clear();
-
-		parent.get_simplex_vertices(idx_below, _dim, parent.n, vertices.rbegin());
-		for (auto v : vertices) {
-			neighbor_it.push_back(dist.neighbors[v].rbegin());
-			neighbor_end.push_back(dist.neighbors[v].rend());
-		}
-	}
-
-<<<<<<< HEAD
-		coface_entries.clear();
-		simplex_boundary_enumerator cofaces(simplex, dim, *this);
-		while (cofaces.has_next()) {
-			diameter_entry_t coface = cofaces.next();
-			if (get_diameter(coface) <= threshold) {
-				coface_entries.push_back(coface);
-				if (might_be_apparent_pair && (get_diameter(simplex) == get_diameter(coface))) {
-					if (pivot_column_index.find(get_index(coface)) == pivot_column_index.end()) {
-						return coface;
-					}
-					might_be_apparent_pair = false;
-				}
-=======
-	bool has_next(bool all_cofaces = true) {
-		for (auto &it0 = neighbor_it[0], &end0 = neighbor_end[0]; it0 != end0; ++it0) {
-			neighbor = *it0;
-			for (size_t idx = 1; idx < neighbor_it.size(); ++idx) {
-				auto &it = neighbor_it[idx], end = neighbor_end[idx];
-				while (get_index(*it) > get_index(neighbor))
-					if (++it == end) return false;
-				if (get_index(*it) != get_index(neighbor))
-					goto continue_outer;
-				else
-					neighbor = std::max(neighbor, *it);
->>>>>>> dbd9a9ed
-			}
-			while (k > 0 && vertices[k - 1] > get_index(neighbor)) {
-				if (!all_cofaces) return false;
-				idx_below -= binomial_coeff(vertices[k - 1], k);
-				idx_above += binomial_coeff(vertices[k - 1], k + 1);
-				--k;
-			}
-			return true;
-		continue_outer:;
-		}
-		return false;
-	}
-
-	diameter_entry_t next() {
-		++neighbor_it[0];
-		value_t coface_diameter = std::max(get_diameter(simplex), get_diameter(neighbor));
-		index_t coface_index = idx_above + binomial_coeff(get_index(neighbor), k + 1) + idx_below;
-		coefficient_t coface_coefficient =
-		    (k & 1 ? modulus - 1 : 1) * get_coefficient(simplex) % modulus;
-		return diameter_entry_t(coface_diameter, coface_index, coface_coefficient);
-	}
-};
-
-template <> std::vector<diameter_index_t> ripser<compressed_lower_distance_matrix>::get_edges() {
+
+
+
+std::vector<diameter_index_t> ripser::get_edges() {
 	std::vector<diameter_index_t> edges;
-<<<<<<< HEAD
 	for (auto entry: filtration[1]) {
 		index_t index = entry.first;
 		value_t diameter = entry.second;
 		if (diameter <= threshold) edges.push_back(std::make_pair(diameter, index));
-=======
-	std::vector<index_t> vertices(2);
-	for (index_t index = binomial_coeff(n, 2); index-- > 0;) {
-		get_simplex_vertices(index, 1, dist.size(), vertices.rbegin());
-		value_t length = dist(vertices[0], vertices[1]);
-		if (length <= threshold) edges.push_back({length, index});
->>>>>>> dbd9a9ed
 	}
 	return edges;
 }
 
-<<<<<<< HEAD
 void ripser::assemble_columns_to_reduce(std::vector<diameter_index_t>& columns_to_reduce,
-                                        hash_map<index_t, index_t>& pivot_column_index,
+                                        entry_hash_map& pivot_column_index,
                                         index_t dim) {
 	columns_to_reduce.clear();
 	
@@ -1139,177 +832,11 @@
 }
 
 template <typename T> T read(std::istream& s) {
-=======
-template <> std::vector<diameter_index_t> ripser<sparse_distance_matrix>::get_edges() {
-	std::vector<diameter_index_t> edges;
-	for (index_t i = 0; i < n; ++i)
-		for (auto n : dist.neighbors[i]) {
-			index_t j = get_index(n);
-			if (i > j) edges.push_back({get_diameter(n), get_edge_index(i, j)});
-		}
-	return edges;
-}
-
-enum file_format {
-	LOWER_DISTANCE_MATRIX,
-	UPPER_DISTANCE_MATRIX,
-	DISTANCE_MATRIX,
-	POINT_CLOUD,
-	DIPHA,
-	SPARSE,
-	BINARY
-};
-
-template <typename T> T read(std::istream& input_stream) {
->>>>>>> dbd9a9ed
 	T result;
-	input_stream.read(reinterpret_cast<char*>(&result), sizeof(T));
+	s.read(reinterpret_cast<char*>(&result), sizeof(T));
 	return result; // on little endian: boost::endian::little_to_native(result);
 }
 
-<<<<<<< HEAD
-=======
-compressed_lower_distance_matrix read_point_cloud(std::istream& input_stream) {
-	std::vector<std::vector<value_t>> points;
-
-	std::string line;
-	value_t value;
-	while (std::getline(input_stream, line)) {
-		std::vector<value_t> point;
-		std::istringstream s(line);
-		while (s >> value) {
-			point.push_back(value);
-			s.ignore();
-		}
-		if (!point.empty()) points.push_back(point);
-		assert(point.size() == points.front().size());
-	}
-
-	euclidean_distance_matrix eucl_dist(std::move(points));
-	index_t n = eucl_dist.size();
-	std::cout << "point cloud with " << n << " points in dimension "
-	          << eucl_dist.points.front().size() << std::endl;
-
-	std::vector<value_t> distances;
-	for (int i = 0; i < n; ++i)
-		for (int j = 0; j < i; ++j) distances.push_back(eucl_dist(i, j));
-
-	return compressed_lower_distance_matrix(std::move(distances));
-}
-
-sparse_distance_matrix read_sparse_distance_matrix(std::istream& input_stream) {
-	std::vector<std::vector<index_diameter_t>> neighbors;
-	index_t num_edges = 0;
-
-	std::string line;
-	while (std::getline(input_stream, line)) {
-		std::istringstream s(line);
-		size_t i, j;
-		value_t value;
-		s >> i;
-		s >> j;
-		s >> value;
-		if (i != j) {
-			neighbors.resize(std::max({neighbors.size(), i + 1, j + 1}));
-			neighbors[i].push_back({j, value});
-			neighbors[j].push_back({i, value});
-			++num_edges;
-		}
-	}
-
-	for (index_t i = 0; i < neighbors.size(); ++i)
-		std::sort(neighbors[i].begin(), neighbors[i].end());
-
-	return sparse_distance_matrix(std::move(neighbors), num_edges);
-}
-
-compressed_lower_distance_matrix read_lower_distance_matrix(std::istream& input_stream) {
-	std::vector<value_t> distances;
-	value_t value;
-	while (input_stream >> value) {
-		distances.push_back(value);
-		input_stream.ignore();
-	}
-
-	return compressed_lower_distance_matrix(std::move(distances));
-}
-
-compressed_lower_distance_matrix read_upper_distance_matrix(std::istream& input_stream) {
-	std::vector<value_t> distances;
-	value_t value;
-	while (input_stream >> value) {
-		distances.push_back(value);
-		input_stream.ignore();
-	}
-
-	return compressed_lower_distance_matrix(compressed_upper_distance_matrix(std::move(distances)));
-}
-
-compressed_lower_distance_matrix read_distance_matrix(std::istream& input_stream) {
-	std::vector<value_t> distances;
-
-	std::string line;
-	value_t value;
-	for (int i = 0; std::getline(input_stream, line); ++i) {
-		std::istringstream s(line);
-		for (int j = 0; j < i && s >> value; ++j) {
-			distances.push_back(value);
-			s.ignore();
-		}
-	}
-
-	return compressed_lower_distance_matrix(std::move(distances));
-}
-
-compressed_lower_distance_matrix read_dipha(std::istream& input_stream) {
-	if (read<int64_t>(input_stream) != 8067171840) {
-		std::cerr << "input is not a Dipha file (magic number: 8067171840)" << std::endl;
-		exit(-1);
-	}
-
-	if (read<int64_t>(input_stream) != 7) {
-		std::cerr << "input is not a Dipha distance matrix (file type: 7)" << std::endl;
-		exit(-1);
-	}
-
-	index_t n = read<int64_t>(input_stream);
-
-	std::vector<value_t> distances;
-
-	for (int i = 0; i < n; ++i)
-		for (int j = 0; j < n; ++j)
-			if (i > j)
-				distances.push_back(read<double>(input_stream));
-			else
-				read<double>(input_stream);
-
-	return compressed_lower_distance_matrix(std::move(distances));
-}
-
-compressed_lower_distance_matrix read_binary(std::istream& input_stream) {
-	std::vector<value_t> distances;
-	while (!input_stream.eof()) distances.push_back(read<value_t>(input_stream));
-	return compressed_lower_distance_matrix(std::move(distances));
-}
-
-compressed_lower_distance_matrix read_file(std::istream& input_stream, const file_format format) {
-	switch (format) {
-	case LOWER_DISTANCE_MATRIX:
-		return read_lower_distance_matrix(input_stream);
-	case UPPER_DISTANCE_MATRIX:
-		return read_upper_distance_matrix(input_stream);
-	case DISTANCE_MATRIX:
-		return read_distance_matrix(input_stream);
-	case POINT_CLOUD:
-		return read_point_cloud(input_stream);
-	case DIPHA:
-		return read_dipha(input_stream);
-	default:
-		return read_binary(input_stream);
-	}
-}
-
->>>>>>> dbd9a9ed
 void print_usage_and_exit(int exit_code) {
 	std::cerr
 	    << "Usage: "
@@ -1327,12 +854,10 @@
 	    << "                     distance       (full distance matrix)" << std::endl
 	    << "                     point-cloud    (point cloud in Euclidean space)" << std::endl
 	    << "                     dipha          (distance matrix in DIPHA file format)" << std::endl
-	    << "                     sparse         (sparse distance matrix in Sparse Triplet format)"
+	    << "                     ripser         (distance matrix in Ripser binary file format)"
 	    << std::endl
-	    << "                     binary         (lower triangular distance matrix in binary format)"
-	    << std::endl
-	    << "  --dim <k>        compute persistent homology up to dimension k" << std::endl
-	    << "  --threshold <t>  compute Rips complexes up to diameter t" << std::endl
+	    << "  --dim <k>        compute persistent homology up to dimension <k>" << std::endl
+	    << "  --threshold <t>  compute Rips complexes up to diameter <t>" << std::endl
 #ifdef USE_COEFFICIENTS
 	    << "  --modulus <p>    compute homology with coefficients in the prime field Z/pZ"
 #endif
@@ -1341,7 +866,6 @@
 	exit(exit_code);
 }
 
-<<<<<<< HEAD
 std::vector<std::unordered_map<index_t, value_t>> read_file(std::istream& input_stream, index_t& n,
                                                             index_t& dim_max) {
 	std::string line;
@@ -1354,14 +878,9 @@
 
 	stream >> n;
 	stream >> dim_max;
-=======
-int main(int argc, char** argv) {
-	const char* filename = nullptr;
->>>>>>> dbd9a9ed
 
 	const binomial_coeff_table B(n, dim_max + 2);
 
-<<<<<<< HEAD
 	std::vector<std::unordered_map<index_t, value_t>> filtration(dim_max + 2);
 
 	while (std::getline(input_stream, line)) {
@@ -1389,15 +908,7 @@
 
 	index_t n, dim_max = 1;
 	value_t threshold = std::numeric_limits<value_t>::max();
-    
-    float ratio = 1;
-
-#ifdef USE_COEFFICIENTS
-=======
-	index_t dim_max = 1;
-	value_t threshold = std::numeric_limits<value_t>::max();
 	float ratio = 1;
->>>>>>> dbd9a9ed
 	coefficient_t modulus = 2;
 
 	for (index_t i = 1; i < argc; ++i) {
@@ -1414,32 +925,6 @@
 			size_t next_pos;
 			threshold = std::stof(parameter, &next_pos);
 			if (next_pos != parameter.size()) print_usage_and_exit(-1);
-<<<<<<< HEAD
-=======
-		} else if (arg == "--ratio") {
-			std::string parameter = std::string(argv[++i]);
-			size_t next_pos;
-			ratio = std::stof(parameter, &next_pos);
-			if (next_pos != parameter.size()) print_usage_and_exit(-1);
-		} else if (arg == "--format") {
-			std::string parameter = std::string(argv[++i]);
-			if (parameter.rfind("lower", 0) == 0)
-				format = LOWER_DISTANCE_MATRIX;
-			else if (parameter.rfind("upper", 0) == 0)
-				format = UPPER_DISTANCE_MATRIX;
-			else if (parameter.rfind("dist", 0) == 0)
-				format = DISTANCE_MATRIX;
-			else if (parameter.rfind("point", 0) == 0)
-				format = POINT_CLOUD;
-			else if (parameter == "dipha")
-				format = DIPHA;
-			else if (parameter == "sparse")
-				format = SPARSE;
-			else if (parameter == "binary")
-				format = BINARY;
-			else
-				print_usage_and_exit(-1);
->>>>>>> dbd9a9ed
 #ifdef USE_COEFFICIENTS
 		} else if (arg == "--modulus") {
 			std::string parameter = std::string(argv[++i]);
@@ -1459,7 +944,6 @@
 		exit(-1);
 	}
 
-<<<<<<< HEAD
 	std::vector<std::unordered_map<index_t, value_t>> filtration =
 	    read_file(filename ? file_stream : std::cin, n, dim_max);
 
@@ -1471,58 +955,4 @@
 
 	std::cout << "Computed persistent homology in " << (std::clock()-clock_start) / CLOCKS_PER_SEC << " s\n";
 
-=======
-	if (format == SPARSE) {
-		sparse_distance_matrix dist =
-		    read_sparse_distance_matrix(filename ? file_stream : std::cin);
-		std::cout << "sparse distance matrix with " << dist.size() << " points and "
-		          << dist.num_edges << "/" << (dist.size() * (dist.size() - 1)) / 2 << " entries"
-		          << std::endl;
-
-		ripser<sparse_distance_matrix>(std::move(dist), dim_max, threshold, ratio, modulus)
-		    .compute_barcodes();
-	} else {
-		compressed_lower_distance_matrix dist =
-		    read_file(filename ? file_stream : std::cin, format);
-
-		value_t min = std::numeric_limits<value_t>::infinity(),
-		        max = -std::numeric_limits<value_t>::infinity(), max_finite = max;
-		int num_edges = 0;
-
-		if (threshold == std::numeric_limits<value_t>::max()) {
-			value_t enclosing_radius = std::numeric_limits<value_t>::infinity();
-			for (index_t i = 0; i < dist.size(); ++i) {
-				value_t r_i = -std::numeric_limits<value_t>::infinity();
-				for (index_t j = 0; j < dist.size(); ++j) r_i = std::max(r_i, dist(i, j));
-				enclosing_radius = std::min(enclosing_radius, r_i);
-			}
-			threshold = enclosing_radius;
-		}
-
-		for (auto d : dist.distances) {
-			min = std::min(min, d);
-			max = std::max(max, d);
-			max_finite =
-			    d != std::numeric_limits<value_t>::infinity() ? std::max(max, d) : max_finite;
-			if (d <= threshold) ++num_edges;
-		}
-		std::cout << "value range: [" << min << "," << max_finite << "]" << std::endl;
-
-		if (threshold >= max) {
-			std::cout << "distance matrix with " << dist.size() << " points" << std::endl;
-			ripser<compressed_lower_distance_matrix>(std::move(dist), dim_max, threshold, ratio,
-			                                         modulus)
-			    .compute_barcodes();
-		} else {
-			std::cout << "sparse distance matrix with " << dist.size() << " points and "
-			          << num_edges << "/" << (dist.size() * dist.size() - 1) / 2 << " entries"
-			          << std::endl;
-
-			ripser<sparse_distance_matrix>(sparse_distance_matrix(std::move(dist), threshold),
-			                               dim_max, threshold, ratio, modulus)
-			    .compute_barcodes();
-		}
-		exit(0);
-	}
->>>>>>> dbd9a9ed
 }
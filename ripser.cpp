/*

Ripser: a lean C++ code for computation of Vietoris-Rips persistence barcodes

Copyright 2015-2016 Ulrich Bauer.

This program is free software: you can redistribute it and/or modify it under
the terms of the GNU Lesser General Public License as published by the
Free Software Foundation, either version 3 of the License, or (at your option)
any later version.

This program is distributed in the hope that it will be useful, but WITHOUT ANY
WARRANTY; without even the implied warranty of MERCHANTABILITY or FITNESS FOR A
PARTICULAR PURPOSE.  See the GNU Lesser General Public License for more details.

You should have received a copy of the GNU Lesser General Public License along
with this program.  If not, see <http://www.gnu.org/licenses/>.

*/

#define PRINT_PERSISTENCE_PAIRS

#include <cassert>
#include <fstream>
#include <iostream>
#include <numeric>
#include <queue>
#include <sstream>
#include <unordered_map>

template <class Key, class T> class hash_map : public std::unordered_map<Key, T> {};

typedef float value_t;
typedef int64_t index_t;

class binomial_coeff_table {
	std::vector<std::vector<index_t>> B;

public:
	binomial_coeff_table(index_t n, index_t k) : B(n + 1) {
		for (index_t i = 0; i <= n; i++) {
			B[i].resize(k + 1);
			for (index_t j = 0; j <= std::min(i, k); j++)
				if (j == 0 || j == i)
					B[i][j] = 1;
				else
					B[i][j] = B[i - 1][j - 1] + B[i - 1][j];
		}
	}

	index_t operator()(index_t n, index_t k) const {
		assert(n < B.size() && k < B[n].size());
		return B[n][k];
	}
};


typedef std::pair<value_t, index_t> diameter_index_t;
value_t get_diameter(const diameter_index_t& i) { return i.first; }
index_t get_index(const diameter_index_t& i) { return i.second; }

<<<<<<< HEAD
=======
class diameter_entry_t : public std::pair<value_t, entry_t> {
public:
	diameter_entry_t() {}
	diameter_entry_t(const entry_t& e) : std::pair<value_t, entry_t>(0, e) {}
	diameter_entry_t(value_t _diameter, index_t _index, coefficient_t _coefficient)
	    : std::pair<value_t, entry_t>(_diameter, make_entry(_index, _coefficient)) {}
	diameter_entry_t(const diameter_index_t& _diameter_index, coefficient_t _coefficient)
	    : std::pair<value_t, entry_t>(get_diameter(_diameter_index),
	                                  make_entry(get_index(_diameter_index), _coefficient)) {}
	diameter_entry_t(const diameter_index_t& _diameter_index)
	    : diameter_entry_t(_diameter_index, 1) {}
};

const entry_t& get_entry(const diameter_entry_t& p) { return p.second; }
entry_t& get_entry(diameter_entry_t& p) { return p.second; }
const index_t get_index(const diameter_entry_t& p) { return get_index(get_entry(p)); }
const coefficient_t get_coefficient(const diameter_entry_t& p) {
	return get_coefficient(get_entry(p));
}
const value_t& get_diameter(const diameter_entry_t& p) { return p.first; }
void set_coefficient(diameter_entry_t& p, const coefficient_t c) {
	set_coefficient(get_entry(p), c);
}

>>>>>>> 535c4115
template <typename Entry> struct greater_diameter_or_smaller_index {
	bool operator()(const Entry& a, const Entry& b) {
		return (get_diameter(a) > get_diameter(b)) ||
		       ((get_diameter(a) == get_diameter(b)) && (get_index(a) < get_index(b)));
	}
};

class compressed_lower_distance_matrix {
public:
	std::vector<value_t> distances;
	std::vector<value_t*> rows;

	void init_rows() {
		value_t* pointer = &distances[0];
		for (index_t i = 1; i < size(); ++i) {
			rows[i] = pointer;
			pointer += i;
		}
	}

	compressed_lower_distance_matrix(std::vector<value_t>&& _distances)
	    : distances(std::move(_distances)), rows((1 + std::sqrt(1 + 8 * distances.size())) / 2) {
		assert(distances.size() == size() * (size() - 1) / 2);
		init_rows();
	}

	template <typename DistanceMatrix>
	compressed_lower_distance_matrix(const DistanceMatrix& mat)
	    : distances(mat.size() * (mat.size() - 1) / 2), rows(mat.size()) {
		init_rows();

		for (index_t i = 1; i < size(); ++i)
			for (index_t j = 0; j < i; ++j) rows[i][j] = mat(i, j);
	}

	value_t operator()(const index_t i, const index_t j) const {
		return i == j ? 0 : i < j ? rows[j][i] : rows[i][j];
	}

	size_t size() const { return rows.size(); }
};

<<<<<<< HEAD
=======
template <> void compressed_distance_matrix<LOWER_TRIANGULAR>::init_rows() {
	value_t* pointer = &distances[0];
	for (index_t i = 1; i < size(); ++i) {
		rows[i] = pointer;
		pointer += i;
	}
}

template <> void compressed_distance_matrix<UPPER_TRIANGULAR>::init_rows() {
	value_t* pointer = &distances[0] - 1;
	for (index_t i = 0; i < size() - 1; ++i) {
		rows[i] = pointer;
		pointer += size() - i - 2;
	}
}

template <>
value_t compressed_distance_matrix<UPPER_TRIANGULAR>::operator()(const index_t i,
                                                                 const index_t j) const {
	return i == j ? 0 : i > j ? rows[j][i] : rows[i][j];
}

template <>
value_t compressed_distance_matrix<LOWER_TRIANGULAR>::operator()(const index_t i,
                                                                 const index_t j) const {
	return i == j ? 0 : i < j ? rows[j][i] : rows[i][j];
}

typedef compressed_distance_matrix<LOWER_TRIANGULAR> compressed_lower_distance_matrix;
typedef compressed_distance_matrix<UPPER_TRIANGULAR> compressed_upper_distance_matrix;

>>>>>>> 535c4115
class euclidean_distance_matrix {
public:
	std::vector<std::vector<value_t>> points;

	euclidean_distance_matrix(std::vector<std::vector<value_t>>&& _points)
	    : points(std::move(_points)) {
		for (auto p : points) { assert(p.size() == points.front().size()); }
	}

	value_t operator()(const index_t i, const index_t j) const {
		assert(i < points.size());
		assert(j < points.size());
		return std::sqrt(std::inner_product(
		    points[i].begin(), points[i].end(), points[j].begin(), value_t(), std::plus<value_t>(),
		    [](value_t u, value_t v) { return (u - v) * (u - v); }));
	}

	size_t size() const { return points.size(); }
};

class union_find {
	std::vector<index_t> parent;
	std::vector<uint8_t> rank;

public:
	union_find(index_t n) : parent(n), rank(n, 0) {
		for (index_t i = 0; i < n; ++i) parent[i] = i;
	}

	index_t find(index_t x) {
		index_t y = x, z;
		while ((z = parent[y]) != y) y = z;
		while ((z = parent[x]) != y) {
			parent[x] = y;
			x = z;
		}
		return z;
	}
	void link(index_t x, index_t y) {
		if ((x = find(x)) == (y = find(y))) return;
		if (rank[x] > rank[y])
			parent[y] = x;
		else {
			parent[x] = y;
			if (rank[x] == rank[y]) ++rank[y];
		}
	}
};

template <typename Heap> diameter_index_t pop_pivot(Heap& column) {
	if (column.empty())
		return diameter_index_t(0, -1);
	else {
		auto pivot = column.top();

		column.pop();
		while (!column.empty() && get_index(column.top()) == get_index(pivot)) {
			column.pop();
			if (column.empty())
				return diameter_index_t(0, -1);
			else {
				pivot = column.top();
				column.pop();
			}
		}
		return pivot;
	}
}

template <typename Heap> diameter_index_t get_pivot(Heap& column) {
	diameter_index_t result = pop_pivot(column);
	if (get_index(result) != -1) column.push(result);
	return result;
}

template <typename ValueType> class compressed_sparse_matrix {
	std::vector<size_t> bounds;
	std::vector<ValueType> entries;

public:
	size_t size() const { return bounds.size(); }

	typename std::vector<ValueType>::const_iterator cbegin(size_t index) const {
		assert(index < size());
		return index == 0 ? entries.cbegin() : entries.cbegin() + bounds[index - 1];
	}

	typename std::vector<ValueType>::const_iterator cend(size_t index) const {
		assert(index < size());
		return entries.cbegin() + bounds[index];
	}

	template <typename Iterator> void append_column(Iterator begin, Iterator end) {
		for (Iterator it = begin; it != end; ++it) { entries.push_back(*it); }
		bounds.push_back(entries.size());
	}

	void append_column() { bounds.push_back(entries.size()); }

	void push_back(ValueType e) {
		assert(0 < size());
		entries.push_back(e);
		++bounds.back();
	}

	void pop_back() {
		assert(0 < size());
		entries.pop_back();
		--bounds.back();
	}

	template <typename Collection> void append_column(const Collection collection) {
		append_column(collection.cbegin(), collection.cend());
	}
};

template <typename DistanceMatrix> class ripser {
	DistanceMatrix dist;
	index_t n, dim_max;
	value_t threshold;
<<<<<<< HEAD
=======
	float ratio;
	coefficient_t modulus;
>>>>>>> 535c4115
	const binomial_coeff_table binomial_coeff;
	mutable std::vector<index_t> vertices;
<<<<<<< HEAD
	mutable std::vector<diameter_index_t> coface_entries;

public:
	ripser(compressed_lower_distance_matrix&& _dist, index_t _dim_max, value_t _threshold)
	    : dist(std::move(_dist)), dim_max(std::min(_dim_max, index_t(dist.size() - 2))),
	      n(dist.size()), threshold(_threshold), binomial_coeff(n, dim_max + 2) {}
=======
	mutable std::vector<diameter_entry_t> coface_entries;

public:
	ripser(DistanceMatrix&& _dist, index_t _dim_max, value_t _threshold, float _ratio,
	       coefficient_t _modulus)
	    : dist(std::move(_dist)), n(dist.size()),
	      dim_max(std::min(_dim_max, index_t(dist.size() - 2))), threshold(_threshold),
	      ratio(_ratio), modulus(_modulus), binomial_coeff(n, dim_max + 2),
	      multiplicative_inverse(multiplicative_inverse_vector(_modulus)) {}
>>>>>>> 535c4115

	index_t get_next_vertex(index_t& v, const index_t idx, const index_t k) const {
		if (binomial_coeff(v, k) > idx) {
			index_t count = v;
			while (count > 0) {
				index_t i = v;
				index_t step = count >> 1;
				i -= step;
				if (binomial_coeff(i, k) > idx) {
					v = --i;
					count -= step + 1;
				} else
					count = step;
			}
		}
		assert(binomial_coeff(v, k) <= idx && binomial_coeff(v + 1, k) > idx);
		return v;
	}

	template <typename OutputIterator>
	OutputIterator get_simplex_vertices(index_t idx, const index_t dim, index_t v,
	                                    OutputIterator out) const {
		--v;
		for (index_t k = dim + 1; k > 0; --k) {
			get_next_vertex(v, idx, k);
			*out++ = v;
			idx -= binomial_coeff(v, k);
		}
		return out;
	}

	value_t compute_diameter(const index_t index, index_t dim) const {
		value_t diam = -std::numeric_limits<value_t>::infinity();

		vertices.clear();
		get_simplex_vertices(index, dim, dist.size(), std::back_inserter(vertices));

		for (index_t i = 0; i <= dim; ++i)
			for (index_t j = 0; j < i; ++j) {
				diam = std::max(diam, dist(vertices[i], vertices[j]));
			}
		return diam;
	}

<<<<<<< HEAD
	class simplex_coboundary_enumerator {
	private:
		index_t idx_below, idx_above, v, k;
		std::vector<index_t> vertices;
		const diameter_index_t simplex;
		const compressed_lower_distance_matrix& dist;
		const binomial_coeff_table& binomial_coeff;

	public:
		simplex_coboundary_enumerator(const diameter_index_t _simplex, index_t _dim,
		                              const ripser& parent)
		    : idx_below(get_index(_simplex)), idx_above(0), v(parent.n - 1), k(_dim + 1),
		      vertices(_dim + 1), simplex(_simplex), dist(parent.dist),
		      binomial_coeff(parent.binomial_coeff) {
			parent.get_simplex_vertices(get_index(_simplex), _dim, parent.n, vertices.begin());
		}
=======
	class simplex_coboundary_enumerator;
>>>>>>> 535c4115

	void assemble_columns_to_reduce(std::vector<diameter_index_t>& simplices,
	                                std::vector<diameter_index_t>& columns_to_reduce,
	                                hash_map<index_t, index_t>& pivot_column_index, index_t dim);

<<<<<<< HEAD
		diameter_index_t next() {
			value_t coface_diameter = get_diameter(simplex);
			for (index_t w : vertices) coface_diameter = std::max(coface_diameter, dist(v, w));
			index_t coface_index = idx_above + binomial_coeff(v--, k + 1) + idx_below;
			return diameter_index_t(coface_diameter, coface_index);
		}
	};

	void compute_barcodes();
=======
	void compute_dim_0_pairs(std::vector<diameter_index_t>& edges,
	                         std::vector<diameter_index_t>& columns_to_reduce) {
		union_find dset(n);
>>>>>>> 535c4115

		edges = get_edges();

		std::sort(edges.rbegin(), edges.rend(),
		          greater_diameter_or_smaller_index<diameter_index_t>());

<<<<<<< HEAD
		for (index_t index = 0; index < num_simplices; ++index) {
			if (pivot_column_index.find(index) == pivot_column_index.end()) {
				value_t diameter = compute_diameter(index, dim);
				if (diameter <= threshold)
					columns_to_reduce.push_back(std::make_pair(diameter, index));
			}
=======
#ifdef PRINT_PERSISTENCE_PAIRS
		std::cout << "persistence intervals in dim 0:" << std::endl;
#endif

		std::vector<index_t> vertices_of_edge(2);
		for (auto e : edges) {
			vertices_of_edge.clear();
			get_simplex_vertices(get_index(e), 1, n, std::back_inserter(vertices_of_edge));
			index_t u = dset.find(vertices_of_edge[0]), v = dset.find(vertices_of_edge[1]);

			if (u != v) {
#ifdef PRINT_PERSISTENCE_PAIRS
				if (get_diameter(e) != 0)
					std::cout << " [0," << get_diameter(e) << ")" << std::endl;
#endif
				dset.link(u, v);
			} else
				columns_to_reduce.push_back(e);
>>>>>>> 535c4115
		}
		std::reverse(columns_to_reduce.begin(), columns_to_reduce.end());

<<<<<<< HEAD
		std::sort(columns_to_reduce.begin(), columns_to_reduce.end(),
		          greater_diameter_or_smaller_index<diameter_index_t>());
=======
#ifdef PRINT_PERSISTENCE_PAIRS
		for (index_t i = 0; i < n; ++i)
			if (dset.find(i) == i) std::cout << " [0, )" << std::endl << std::flush;
#endif
	}

	template <typename Column, typename Iterator>
	diameter_entry_t add_coboundary_and_get_pivot(Iterator column_begin, Iterator column_end,
	                                              coefficient_t factor_column_to_add,
#ifdef ASSEMBLE_REDUCTION_MATRIX
	                                              Column& working_reduction_column,
#endif
	                                              Column& working_coboundary, const index_t& dim,
	                                              hash_map<index_t, index_t>& pivot_column_index,
	                                              bool& might_be_apparent_pair) {
		for (auto it = column_begin; it != column_end; ++it) {
			diameter_entry_t simplex = *it;
			set_coefficient(simplex, get_coefficient(simplex) * factor_column_to_add % modulus);

#ifdef ASSEMBLE_REDUCTION_MATRIX
			working_reduction_column.push(simplex);
#endif

			coface_entries.clear();
			simplex_coboundary_enumerator cofaces(simplex, dim, *this);
			while (cofaces.has_next()) {
				diameter_entry_t coface = cofaces.next();
				if (get_diameter(coface) <= threshold) {
					coface_entries.push_back(coface);
					if (might_be_apparent_pair && (get_diameter(simplex) == get_diameter(coface))) {
						if (pivot_column_index.find(get_index(coface)) ==
						    pivot_column_index.end()) {
							return coface;
						}
						might_be_apparent_pair = false;
					}
				}
			}
			for (auto coface : coface_entries) working_coboundary.push(coface);
		}

		return get_pivot(working_coboundary, modulus);
>>>>>>> 535c4115
	}
	
	template <typename Column, typename Iterator>
	diameter_index_t add_coboundary_and_get_pivot(Iterator column_begin,
												  Iterator column_end,
												  Column& working_reduction_column,
												  Column& working_coboundary,
												  const index_t& dim,
												  hash_map<index_t, index_t>& pivot_column_index,
												  bool& might_be_apparent_pair)
	{
		for (auto it = column_begin;
		it != column_end; ++it) {
			diameter_index_t simplex = *it;
			
			working_reduction_column.push(simplex);
			
			coface_entries.clear();
			simplex_coboundary_enumerator cofaces(simplex, dim, *this);
			while (cofaces.has_next()) {
				diameter_index_t coface = cofaces.next();
				if (get_diameter(coface) <= threshold) {
					coface_entries.push_back(coface);
					if (might_be_apparent_pair &&
						(get_diameter(simplex) == get_diameter(coface))) {
						if (pivot_column_index.find(get_index(coface)) ==
							pivot_column_index.end()) {
							return coface;
						}
						might_be_apparent_pair = false;
					}
				}
			}
			for (auto coface : coface_entries) working_coboundary.push(coface);
		}
		
		return get_pivot(working_coboundary);
	}
	

	void compute_pairs(std::vector<diameter_index_t>& columns_to_reduce,
	                   hash_map<index_t, index_t>& pivot_column_index, index_t dim) {

#ifdef PRINT_PERSISTENCE_PAIRS
		std::cout << "persistence intervals in dim " << dim << ":" << std::endl;
#endif

		compressed_sparse_matrix<diameter_index_t> reduction_matrix;

		for (index_t index_column_to_reduce = 0; index_column_to_reduce < columns_to_reduce.size();
		     ++index_column_to_reduce) {
			auto column_to_reduce = columns_to_reduce[index_column_to_reduce];

			std::priority_queue<diameter_index_t, std::vector<diameter_index_t>,
			                    greater_diameter_or_smaller_index<diameter_index_t>>
			    working_reduction_column, working_coboundary;

			value_t diameter = get_diameter(column_to_reduce);

<<<<<<< HEAD
			index_t index_column_to_add = index_column_to_reduce;
			
			diameter_index_t pivot;
=======
#ifdef INDICATE_PROGRESS
			if ((index_column_to_reduce + 1) % 1000000 == 0)
				std::cout << "\033[K"
				          << "reducing column " << index_column_to_reduce + 1 << "/"
				          << columns_to_reduce.size() << " (diameter " << diameter << ")"
				          << std::flush << "\r";
#endif

			index_t index_column_to_add = index_column_to_reduce;

			diameter_entry_t pivot;
>>>>>>> 535c4115

			// initialize reduction_matrix as identity matrix
			reduction_matrix.append_column();
			reduction_matrix.push_back(diameter_index_t(column_to_reduce));
			
			bool might_be_apparent_pair = (index_column_to_reduce == index_column_to_add);

			while (true) {
<<<<<<< HEAD
				pivot = add_coboundary_and_get_pivot(reduction_matrix.cbegin(index_column_to_add),
													 reduction_matrix.cend(index_column_to_add),
													 working_reduction_column,
													 working_coboundary,
													 dim, pivot_column_index,
													 might_be_apparent_pair);
=======
#ifdef ASSEMBLE_REDUCTION_MATRIX
#ifdef USE_COEFFICIENTS
				auto reduction_column_begin = reduction_matrix.cbegin(index_column_to_add),
				     reduction_column_end = reduction_matrix.cend(index_column_to_add);
#else
				std::vector<diameter_entry_t> coeffs;
				coeffs.push_back(columns_to_reduce[index_column_to_add]);
				for (auto it = reduction_matrix.cbegin(index_column_to_add);
				     it != reduction_matrix.cend(index_column_to_add); ++it)
					coeffs.push_back(*it);
				auto reduction_column_begin = coeffs.begin(), reduction_column_end = coeffs.end();
#endif
#else
#ifdef USE_COEFFICIENTS
				auto reduction_column_begin = &reduction_matrix[index_column_to_add],
				     reduction_column_end = &reduction_matrix[index_column_to_add] + 1;
#else
				auto reduction_column_begin = &columns_to_reduce[index_column_to_add],
				     reduction_column_end = &columns_to_reduce[index_column_to_add] + 1;
#endif
#endif

				pivot = add_coboundary_and_get_pivot(
				    reduction_column_begin, reduction_column_end, factor_column_to_add,
#ifdef ASSEMBLE_REDUCTION_MATRIX
				    working_reduction_column,
#endif
				    working_coboundary, dim, pivot_column_index, might_be_apparent_pair);
>>>>>>> 535c4115

				if (get_index(pivot) != -1) {
					auto pair = pivot_column_index.find(get_index(pivot));

					if (pair != pivot_column_index.end()) {
						index_column_to_add = pair->second;
<<<<<<< HEAD
					} else {
#ifdef PRINT_PERSISTENCE_PAIRS
						value_t death = get_diameter(pivot);
						if (diameter != death) {
							std::cout << " [" << diameter << "," << death << ")" << std::endl << std::flush;
						}
#endif
						pivot_column_index.insert(std::make_pair(get_index(pivot), index_column_to_reduce));
						
						// replace current column of reduction_matrix (with a single diagonal 1 entry)
						// by reduction_column (possibly with a different entry on the diagonal)
						
						reduction_matrix.pop_back();
						
						while (true) {
							diameter_index_t e = pop_pivot(working_reduction_column);
							if (get_index(e) == -1) break;
							reduction_matrix.push_back(e);
						}
						break;
					}
				} else {
#ifdef PRINT_PERSISTENCE_PAIRS
=======
						factor_column_to_add = modulus - get_coefficient(pivot);
					} else {
#ifdef PRINT_PERSISTENCE_PAIRS
						value_t death = get_diameter(pivot);
						if (diameter != death) {
#ifdef INDICATE_PROGRESS
							std::cout << "\033[K";
#endif
							std::cout << " [" << diameter << "," << death << ")" << std::endl
							          << std::flush;
						}
#endif
						pivot_column_index.insert(
						    std::make_pair(get_index(pivot), index_column_to_reduce));

#ifdef USE_COEFFICIENTS
						const coefficient_t inverse =
						    multiplicative_inverse[get_coefficient(pivot)];
#endif

#ifdef ASSEMBLE_REDUCTION_MATRIX
						// replace current column of reduction_matrix (with a single diagonal 1
						// entry) by reduction_column (possibly with a different entry on the
						// diagonal)
#ifdef USE_COEFFICIENTS
						reduction_matrix.pop_back();
#else
						pop_pivot(working_reduction_column, modulus);
#endif

						while (true) {
							diameter_entry_t e = pop_pivot(working_reduction_column, modulus);
							if (get_index(e) == -1) break;
#ifdef USE_COEFFICIENTS
							set_coefficient(e, inverse * get_coefficient(e) % modulus);
							assert(get_coefficient(e) > 0);
#endif
							reduction_matrix.push_back(e);
						}
#else
#ifdef USE_COEFFICIENTS
						reduction_matrix.pop_back();
						reduction_matrix.push_back(diameter_entry_t(column_to_reduce, inverse));
#endif
#endif
						break;
					}
				} else {
#ifdef PRINT_PERSISTENCE_PAIRS
>>>>>>> 535c4115
					std::cout << " [" << diameter << ", )" << std::endl << std::flush;
#endif
					break;
				}
			}
		}

	}

	std::vector<diameter_index_t> get_edges();

	void compute_barcodes() {

		std::vector<diameter_index_t> simplices, columns_to_reduce;

		compute_dim_0_pairs(simplices, columns_to_reduce);

		for (index_t dim = 1; dim <= dim_max; ++dim) {
			hash_map<index_t, index_t> pivot_column_index;
			pivot_column_index.reserve(columns_to_reduce.size());

			compute_pairs(columns_to_reduce, pivot_column_index, dim);

			if (dim < dim_max) {
				assemble_columns_to_reduce(simplices, columns_to_reduce, pivot_column_index,
				                           dim + 1);
			}
		}
	}
};

template <> class ripser<compressed_lower_distance_matrix>::simplex_coboundary_enumerator {
private:
	index_t idx_below, idx_above, v, k;
	std::vector<index_t> vertices;
	const diameter_entry_t simplex;
	const coefficient_t modulus;
	const compressed_lower_distance_matrix& dist;
	const binomial_coeff_table& binomial_coeff;

public:
	simplex_coboundary_enumerator(const diameter_entry_t _simplex, index_t _dim,
	                              const ripser& parent)
	    : idx_below(get_index(_simplex)), idx_above(0), v(parent.n - 1), k(_dim + 1),
	      vertices(_dim + 1), simplex(_simplex), modulus(parent.modulus), dist(parent.dist),
	      binomial_coeff(parent.binomial_coeff) {
		parent.get_simplex_vertices(get_index(_simplex), _dim, parent.n, vertices.begin());
	}

	bool has_next() {
		while ((v != -1) && (binomial_coeff(v, k) <= idx_below)) {
			idx_below -= binomial_coeff(v, k);
			idx_above += binomial_coeff(v, k + 1);
			--v;
			--k;
			assert(k != -1);
		}
		return v != -1;
	}

	diameter_entry_t next() {
		value_t coface_diameter = get_diameter(simplex);
		for (index_t w : vertices) coface_diameter = std::max(coface_diameter, dist(v, w));
		index_t coface_index = idx_above + binomial_coeff(v--, k + 1) + idx_below;
		coefficient_t coface_coefficient =
		    (k & 1 ? -1 + modulus : 1) * get_coefficient(simplex) % modulus;
		return diameter_entry_t(coface_diameter, coface_index, coface_coefficient);
	}
};

template <> std::vector<diameter_index_t> ripser<compressed_lower_distance_matrix>::get_edges() {
	std::vector<diameter_index_t> edges;
	for (index_t index = binomial_coeff(n, 2); index-- > 0;) {
		value_t diameter = compute_diameter(index, 1);
		if (diameter <= threshold) edges.push_back(std::make_pair(diameter, index));
	}
	return edges;
}

template <>
void ripser<compressed_lower_distance_matrix>::assemble_columns_to_reduce(
    std::vector<diameter_index_t>& simplices, std::vector<diameter_index_t>& columns_to_reduce,
    hash_map<index_t, index_t>& pivot_column_index, index_t dim) {
	index_t num_simplices = binomial_coeff(n, dim + 1);

	columns_to_reduce.clear();

#ifdef INDICATE_PROGRESS
	std::cout << "\033[K"
	          << "assembling " << num_simplices << " columns" << std::flush << "\r";
#endif

	for (index_t index = 0; index < num_simplices; ++index) {
		if (pivot_column_index.find(index) == pivot_column_index.end()) {
			value_t diameter = compute_diameter(index, dim);
			if (diameter <= threshold) columns_to_reduce.push_back(std::make_pair(diameter, index));
#ifdef INDICATE_PROGRESS
			if ((index + 1) % 1000000 == 0)
				std::cout << "\033[K"
				          << "assembled " << columns_to_reduce.size() << " out of " << (index + 1)
				          << "/" << num_simplices << " columns" << std::flush << "\r";
#endif
		}
	}

#ifdef INDICATE_PROGRESS
	std::cout << "\033[K"
	          << "sorting " << num_simplices << " columns" << std::flush << "\r";
#endif

	std::sort(columns_to_reduce.begin(), columns_to_reduce.end(),
	          greater_diameter_or_smaller_index<diameter_index_t>());
#ifdef INDICATE_PROGRESS
	std::cout << "\033[K";
#endif
}

enum file_format {
	LOWER_DISTANCE_MATRIX,
	DISTANCE_MATRIX,
	POINT_CLOUD,
	RIPSER
};

template <typename T> T read(std::istream& s) {
	T result;
	s.read(reinterpret_cast<char*>(&result), sizeof(T));
	return result; // on little endian: boost::endian::little_to_native(result);
}

compressed_lower_distance_matrix read_point_cloud(std::istream& input_stream) {
	std::vector<std::vector<value_t>> points;

	std::string line;
	value_t value;
	while (std::getline(input_stream, line)) {
		std::vector<value_t> point;
		std::istringstream s(line);
		while (s >> value) {
			point.push_back(value);
			s.ignore();
		}
		if (!point.empty()) points.push_back(point);
		assert(point.size() == points.front().size());
	}

	euclidean_distance_matrix eucl_dist(std::move(points));

	index_t n = eucl_dist.size();

	std::cout << "point cloud with " << n << " points in dimension "
	          << eucl_dist.points.front().size() << std::endl;

	std::vector<value_t> distances;

	for (int i = 0; i < n; ++i)
		for (int j = 0; j < i; ++j) distances.push_back(eucl_dist(i, j));

	return compressed_lower_distance_matrix(std::move(distances));
}

compressed_lower_distance_matrix read_lower_distance_matrix(std::istream& input_stream) {
	std::vector<value_t> distances;
	value_t value;
	while (input_stream >> value) {
		distances.push_back(value);
		input_stream.ignore();
	}

	return compressed_lower_distance_matrix(std::move(distances));
}

compressed_lower_distance_matrix read_distance_matrix(std::istream& input_stream) {
	std::vector<value_t> distances;

	std::string line;
	value_t value;
	for (int i = 0; std::getline(input_stream, line); ++i) {
		std::istringstream s(line);
		for (int j = 0; j < i && s >> value; ++j) {
			distances.push_back(value);
			s.ignore();
		}
	}

	return compressed_lower_distance_matrix(std::move(distances));
}

compressed_lower_distance_matrix read_ripser(std::istream& input_stream) {
	std::vector<value_t> distances;
	while (!input_stream.eof()) distances.push_back(read<value_t>(input_stream));
	return compressed_lower_distance_matrix(std::move(distances));
}

compressed_lower_distance_matrix read_file(std::istream& input_stream, file_format format) {
	switch (format) {
	case LOWER_DISTANCE_MATRIX:
		return read_lower_distance_matrix(input_stream);
	case DISTANCE_MATRIX:
		return read_distance_matrix(input_stream);
	case POINT_CLOUD:
		return read_point_cloud(input_stream);
	case RIPSER:
		return read_ripser(input_stream);
	}
}

void print_usage_and_exit(int exit_code) {
	std::cerr
	    << "Usage: "
	    << "ripser "
	    << "[options] [filename]" << std::endl
	    << std::endl
	    << "Options:" << std::endl
	    << std::endl
	    << "  --help           print this screen" << std::endl
	    << "  --format         use the specified file format for the input. Options are:"
	    << std::endl
	    << "                     lower-distance (lower triangular distance matrix; default)"
	    << std::endl
	    << "                     distance       (full distance matrix)" << std::endl
	    << "                     point-cloud    (point cloud in Euclidean space)" << std::endl
	    << "                     ripser         (distance matrix in Ripser binary file format)"
	    << std::endl
	    << "  --dim <k>        compute persistent homology up to dimension <k>" << std::endl
	    << "  --threshold <t>  compute Rips complexes up to diameter <t>" << std::endl
	    << std::endl;

	exit(exit_code);
}

int main(int argc, char** argv) {

	const char* filename = nullptr;

	file_format format = DISTANCE_MATRIX;

	index_t dim_max = 1;
	value_t threshold = std::numeric_limits<value_t>::max();

	float ratio = 1;

	for (index_t i = 1; i < argc; ++i) {
		const std::string arg(argv[i]);
		if (arg == "--help") {
			print_usage_and_exit(0);
		} else if (arg == "--dim") {
			std::string parameter = std::string(argv[++i]);
			size_t next_pos;
			dim_max = std::stol(parameter, &next_pos);
			if (next_pos != parameter.size()) print_usage_and_exit(-1);
		} else if (arg == "--threshold") {
			std::string parameter = std::string(argv[++i]);
			size_t next_pos;
			threshold = std::stof(parameter, &next_pos);
			if (next_pos != parameter.size()) print_usage_and_exit(-1);
		} else if (arg == "--ratio") {
			std::string parameter = std::string(argv[++i]);
			size_t next_pos;
			ratio = std::stof(parameter, &next_pos);
			if (next_pos != parameter.size()) print_usage_and_exit(-1);
		} else if (arg == "--format") {
			std::string parameter = std::string(argv[++i]);
			if (parameter == "lower-distance")
				format = LOWER_DISTANCE_MATRIX;
			else if (parameter == "distance")
				format = DISTANCE_MATRIX;
			else if (parameter == "point-cloud")
				format = POINT_CLOUD;
			else if (parameter == "ripser")
				format = RIPSER;
			else
				print_usage_and_exit(-1);
		} else {
			if (filename) { print_usage_and_exit(-1); }
			filename = argv[i];
		}
	}

	std::ifstream file_stream(filename);
	if (filename && file_stream.fail()) {
		std::cerr << "couldn't open file " << filename << std::endl;
		exit(-1);
	}

	compressed_lower_distance_matrix dist = read_file(filename ? file_stream : std::cin, format);

	value_t min = std::numeric_limits<value_t>::infinity(),
	        max = -std::numeric_limits<value_t>::infinity(), max_finite = max;
	int num_edges = 0;

	value_t enclosing_radius = std::numeric_limits<value_t>::infinity();
	for (index_t i = 0; i < dist.size(); ++i) {
		value_t r_i = -std::numeric_limits<value_t>::infinity();
		for (index_t j = 0; j < dist.size(); ++j) r_i = std::max(r_i, dist(i, j));
		enclosing_radius = std::min(enclosing_radius, r_i);
	}
<<<<<<< HEAD
	
	std::cout << "value range: [" << min << "," << max << "]"
	          << std::endl;

	ripser(std::move(dist), dim_max, threshold).compute_barcodes();
}
=======
>>>>>>> 535c4115

	if (threshold == std::numeric_limits<value_t>::max()) threshold = enclosing_radius;

	for (auto d : dist.distances) {
		min = std::min(min, d);
		max = std::max(max, d);
		max_finite = d != std::numeric_limits<value_t>::infinity() ? std::max(max, d) : max_finite;
		if (d <= threshold) ++num_edges;
	}

	std::cout << "value range: [" << min << "," << max_finite << "]" << std::endl;

	std::cout << "distance matrix with " << dist.size() << " points" << std::endl;
	ripser<compressed_lower_distance_matrix>(std::move(dist), dim_max, threshold, ratio, modulus)
	    .compute_barcodes();
}<|MERGE_RESOLUTION|>--- conflicted
+++ resolved
@@ -59,33 +59,6 @@
 value_t get_diameter(const diameter_index_t& i) { return i.first; }
 index_t get_index(const diameter_index_t& i) { return i.second; }
 
-<<<<<<< HEAD
-=======
-class diameter_entry_t : public std::pair<value_t, entry_t> {
-public:
-	diameter_entry_t() {}
-	diameter_entry_t(const entry_t& e) : std::pair<value_t, entry_t>(0, e) {}
-	diameter_entry_t(value_t _diameter, index_t _index, coefficient_t _coefficient)
-	    : std::pair<value_t, entry_t>(_diameter, make_entry(_index, _coefficient)) {}
-	diameter_entry_t(const diameter_index_t& _diameter_index, coefficient_t _coefficient)
-	    : std::pair<value_t, entry_t>(get_diameter(_diameter_index),
-	                                  make_entry(get_index(_diameter_index), _coefficient)) {}
-	diameter_entry_t(const diameter_index_t& _diameter_index)
-	    : diameter_entry_t(_diameter_index, 1) {}
-};
-
-const entry_t& get_entry(const diameter_entry_t& p) { return p.second; }
-entry_t& get_entry(diameter_entry_t& p) { return p.second; }
-const index_t get_index(const diameter_entry_t& p) { return get_index(get_entry(p)); }
-const coefficient_t get_coefficient(const diameter_entry_t& p) {
-	return get_coefficient(get_entry(p));
-}
-const value_t& get_diameter(const diameter_entry_t& p) { return p.first; }
-void set_coefficient(diameter_entry_t& p, const coefficient_t c) {
-	set_coefficient(get_entry(p), c);
-}
-
->>>>>>> 535c4115
 template <typename Entry> struct greater_diameter_or_smaller_index {
 	bool operator()(const Entry& a, const Entry& b) {
 		return (get_diameter(a) > get_diameter(b)) ||
@@ -128,40 +101,6 @@
 	size_t size() const { return rows.size(); }
 };
 
-<<<<<<< HEAD
-=======
-template <> void compressed_distance_matrix<LOWER_TRIANGULAR>::init_rows() {
-	value_t* pointer = &distances[0];
-	for (index_t i = 1; i < size(); ++i) {
-		rows[i] = pointer;
-		pointer += i;
-	}
-}
-
-template <> void compressed_distance_matrix<UPPER_TRIANGULAR>::init_rows() {
-	value_t* pointer = &distances[0] - 1;
-	for (index_t i = 0; i < size() - 1; ++i) {
-		rows[i] = pointer;
-		pointer += size() - i - 2;
-	}
-}
-
-template <>
-value_t compressed_distance_matrix<UPPER_TRIANGULAR>::operator()(const index_t i,
-                                                                 const index_t j) const {
-	return i == j ? 0 : i > j ? rows[j][i] : rows[i][j];
-}
-
-template <>
-value_t compressed_distance_matrix<LOWER_TRIANGULAR>::operator()(const index_t i,
-                                                                 const index_t j) const {
-	return i == j ? 0 : i < j ? rows[j][i] : rows[i][j];
-}
-
-typedef compressed_distance_matrix<LOWER_TRIANGULAR> compressed_lower_distance_matrix;
-typedef compressed_distance_matrix<UPPER_TRIANGULAR> compressed_upper_distance_matrix;
-
->>>>>>> 535c4115
 class euclidean_distance_matrix {
 public:
 	std::vector<std::vector<value_t>> points;
@@ -278,35 +217,18 @@
 	}
 };
 
-template <typename DistanceMatrix> class ripser {
-	DistanceMatrix dist;
-	index_t n, dim_max;
+class ripser {
+	compressed_lower_distance_matrix dist;
+    index_t n, dim_max;
 	value_t threshold;
-<<<<<<< HEAD
-=======
-	float ratio;
-	coefficient_t modulus;
->>>>>>> 535c4115
 	const binomial_coeff_table binomial_coeff;
 	mutable std::vector<index_t> vertices;
-<<<<<<< HEAD
 	mutable std::vector<diameter_index_t> coface_entries;
 
 public:
 	ripser(compressed_lower_distance_matrix&& _dist, index_t _dim_max, value_t _threshold)
 	    : dist(std::move(_dist)), dim_max(std::min(_dim_max, index_t(dist.size() - 2))),
 	      n(dist.size()), threshold(_threshold), binomial_coeff(n, dim_max + 2) {}
-=======
-	mutable std::vector<diameter_entry_t> coface_entries;
-
-public:
-	ripser(DistanceMatrix&& _dist, index_t _dim_max, value_t _threshold, float _ratio,
-	       coefficient_t _modulus)
-	    : dist(std::move(_dist)), n(dist.size()),
-	      dim_max(std::min(_dim_max, index_t(dist.size() - 2))), threshold(_threshold),
-	      ratio(_ratio), modulus(_modulus), binomial_coeff(n, dim_max + 2),
-	      multiplicative_inverse(multiplicative_inverse_vector(_modulus)) {}
->>>>>>> 535c4115
 
 	index_t get_next_vertex(index_t& v, const index_t idx, const index_t k) const {
 		if (binomial_coeff(v, k) > idx) {
@@ -351,7 +273,6 @@
 		return diam;
 	}
 
-<<<<<<< HEAD
 	class simplex_coboundary_enumerator {
 	private:
 		index_t idx_below, idx_above, v, k;
@@ -368,15 +289,18 @@
 		      binomial_coeff(parent.binomial_coeff) {
 			parent.get_simplex_vertices(get_index(_simplex), _dim, parent.n, vertices.begin());
 		}
-=======
-	class simplex_coboundary_enumerator;
->>>>>>> 535c4115
-
-	void assemble_columns_to_reduce(std::vector<diameter_index_t>& simplices,
-	                                std::vector<diameter_index_t>& columns_to_reduce,
-	                                hash_map<index_t, index_t>& pivot_column_index, index_t dim);
-
-<<<<<<< HEAD
+
+		bool has_next() {
+			while ((v != -1) && (binomial_coeff(v, k) <= idx_below)) {
+				idx_below -= binomial_coeff(v, k);
+				idx_above += binomial_coeff(v, k + 1);
+				--v;
+				--k;
+				assert(k != -1);
+			}
+			return v != -1;
+		}
+
 		diameter_index_t next() {
 			value_t coface_diameter = get_diameter(simplex);
 			for (index_t w : vertices) coface_diameter = std::max(coface_diameter, dist(v, w));
@@ -385,36 +309,43 @@
 		}
 	};
 
-	void compute_barcodes();
-=======
-	void compute_dim_0_pairs(std::vector<diameter_index_t>& edges,
-	                         std::vector<diameter_index_t>& columns_to_reduce) {
-		union_find dset(n);
->>>>>>> 535c4115
-
-		edges = get_edges();
-
-		std::sort(edges.rbegin(), edges.rend(),
-		          greater_diameter_or_smaller_index<diameter_index_t>());
-
-<<<<<<< HEAD
+	void assemble_columns_to_reduce(std::vector<diameter_index_t>& columns_to_reduce,
+	                                hash_map<index_t, index_t>& pivot_column_index, index_t dim) {
+		index_t num_simplices = binomial_coeff(n, dim + 1);
+
+		columns_to_reduce.clear();
+
 		for (index_t index = 0; index < num_simplices; ++index) {
 			if (pivot_column_index.find(index) == pivot_column_index.end()) {
 				value_t diameter = compute_diameter(index, dim);
 				if (diameter <= threshold)
 					columns_to_reduce.push_back(std::make_pair(diameter, index));
 			}
-=======
+		}
+
+		std::sort(columns_to_reduce.begin(), columns_to_reduce.end(),
+		          greater_diameter_or_smaller_index<diameter_index_t>());
+	}
+	
+	void compute_dim_0_pairs(std::vector<diameter_index_t>& edges,
+							 std::vector<diameter_index_t>& columns_to_reduce) {
+		union_find dset(n);
+		
+		edges = get_edges();
+		
+		std::sort(edges.rbegin(), edges.rend(),
+				  greater_diameter_or_smaller_index<diameter_index_t>());
+		
 #ifdef PRINT_PERSISTENCE_PAIRS
 		std::cout << "persistence intervals in dim 0:" << std::endl;
 #endif
-
+		
 		std::vector<index_t> vertices_of_edge(2);
 		for (auto e : edges) {
 			vertices_of_edge.clear();
 			get_simplex_vertices(get_index(e), 1, n, std::back_inserter(vertices_of_edge));
 			index_t u = dset.find(vertices_of_edge[0]), v = dset.find(vertices_of_edge[1]);
-
+			
 			if (u != v) {
 #ifdef PRINT_PERSISTENCE_PAIRS
 				if (get_diameter(e) != 0)
@@ -423,57 +354,13 @@
 				dset.link(u, v);
 			} else
 				columns_to_reduce.push_back(e);
->>>>>>> 535c4115
 		}
 		std::reverse(columns_to_reduce.begin(), columns_to_reduce.end());
-
-<<<<<<< HEAD
-		std::sort(columns_to_reduce.begin(), columns_to_reduce.end(),
-		          greater_diameter_or_smaller_index<diameter_index_t>());
-=======
+		
 #ifdef PRINT_PERSISTENCE_PAIRS
 		for (index_t i = 0; i < n; ++i)
 			if (dset.find(i) == i) std::cout << " [0, )" << std::endl << std::flush;
 #endif
-	}
-
-	template <typename Column, typename Iterator>
-	diameter_entry_t add_coboundary_and_get_pivot(Iterator column_begin, Iterator column_end,
-	                                              coefficient_t factor_column_to_add,
-#ifdef ASSEMBLE_REDUCTION_MATRIX
-	                                              Column& working_reduction_column,
-#endif
-	                                              Column& working_coboundary, const index_t& dim,
-	                                              hash_map<index_t, index_t>& pivot_column_index,
-	                                              bool& might_be_apparent_pair) {
-		for (auto it = column_begin; it != column_end; ++it) {
-			diameter_entry_t simplex = *it;
-			set_coefficient(simplex, get_coefficient(simplex) * factor_column_to_add % modulus);
-
-#ifdef ASSEMBLE_REDUCTION_MATRIX
-			working_reduction_column.push(simplex);
-#endif
-
-			coface_entries.clear();
-			simplex_coboundary_enumerator cofaces(simplex, dim, *this);
-			while (cofaces.has_next()) {
-				diameter_entry_t coface = cofaces.next();
-				if (get_diameter(coface) <= threshold) {
-					coface_entries.push_back(coface);
-					if (might_be_apparent_pair && (get_diameter(simplex) == get_diameter(coface))) {
-						if (pivot_column_index.find(get_index(coface)) ==
-						    pivot_column_index.end()) {
-							return coface;
-						}
-						might_be_apparent_pair = false;
-					}
-				}
-			}
-			for (auto coface : coface_entries) working_coboundary.push(coface);
-		}
-
-		return get_pivot(working_coboundary, modulus);
->>>>>>> 535c4115
 	}
 	
 	template <typename Column, typename Iterator>
@@ -533,11 +420,6 @@
 
 			value_t diameter = get_diameter(column_to_reduce);
 
-<<<<<<< HEAD
-			index_t index_column_to_add = index_column_to_reduce;
-			
-			diameter_index_t pivot;
-=======
 #ifdef INDICATE_PROGRESS
 			if ((index_column_to_reduce + 1) % 1000000 == 0)
 				std::cout << "\033[K"
@@ -547,9 +429,8 @@
 #endif
 
 			index_t index_column_to_add = index_column_to_reduce;
-
-			diameter_entry_t pivot;
->>>>>>> 535c4115
+			
+			diameter_index_t pivot;
 
 			// initialize reduction_matrix as identity matrix
 			reduction_matrix.append_column();
@@ -558,50 +439,18 @@
 			bool might_be_apparent_pair = (index_column_to_reduce == index_column_to_add);
 
 			while (true) {
-<<<<<<< HEAD
 				pivot = add_coboundary_and_get_pivot(reduction_matrix.cbegin(index_column_to_add),
 													 reduction_matrix.cend(index_column_to_add),
 													 working_reduction_column,
 													 working_coboundary,
 													 dim, pivot_column_index,
 													 might_be_apparent_pair);
-=======
-#ifdef ASSEMBLE_REDUCTION_MATRIX
-#ifdef USE_COEFFICIENTS
-				auto reduction_column_begin = reduction_matrix.cbegin(index_column_to_add),
-				     reduction_column_end = reduction_matrix.cend(index_column_to_add);
-#else
-				std::vector<diameter_entry_t> coeffs;
-				coeffs.push_back(columns_to_reduce[index_column_to_add]);
-				for (auto it = reduction_matrix.cbegin(index_column_to_add);
-				     it != reduction_matrix.cend(index_column_to_add); ++it)
-					coeffs.push_back(*it);
-				auto reduction_column_begin = coeffs.begin(), reduction_column_end = coeffs.end();
-#endif
-#else
-#ifdef USE_COEFFICIENTS
-				auto reduction_column_begin = &reduction_matrix[index_column_to_add],
-				     reduction_column_end = &reduction_matrix[index_column_to_add] + 1;
-#else
-				auto reduction_column_begin = &columns_to_reduce[index_column_to_add],
-				     reduction_column_end = &columns_to_reduce[index_column_to_add] + 1;
-#endif
-#endif
-
-				pivot = add_coboundary_and_get_pivot(
-				    reduction_column_begin, reduction_column_end, factor_column_to_add,
-#ifdef ASSEMBLE_REDUCTION_MATRIX
-				    working_reduction_column,
-#endif
-				    working_coboundary, dim, pivot_column_index, might_be_apparent_pair);
->>>>>>> 535c4115
 
 				if (get_index(pivot) != -1) {
 					auto pair = pivot_column_index.find(get_index(pivot));
 
 					if (pair != pivot_column_index.end()) {
 						index_column_to_add = pair->second;
-<<<<<<< HEAD
 					} else {
 #ifdef PRINT_PERSISTENCE_PAIRS
 						value_t death = get_diameter(pivot);
@@ -625,57 +474,6 @@
 					}
 				} else {
 #ifdef PRINT_PERSISTENCE_PAIRS
-=======
-						factor_column_to_add = modulus - get_coefficient(pivot);
-					} else {
-#ifdef PRINT_PERSISTENCE_PAIRS
-						value_t death = get_diameter(pivot);
-						if (diameter != death) {
-#ifdef INDICATE_PROGRESS
-							std::cout << "\033[K";
-#endif
-							std::cout << " [" << diameter << "," << death << ")" << std::endl
-							          << std::flush;
-						}
-#endif
-						pivot_column_index.insert(
-						    std::make_pair(get_index(pivot), index_column_to_reduce));
-
-#ifdef USE_COEFFICIENTS
-						const coefficient_t inverse =
-						    multiplicative_inverse[get_coefficient(pivot)];
-#endif
-
-#ifdef ASSEMBLE_REDUCTION_MATRIX
-						// replace current column of reduction_matrix (with a single diagonal 1
-						// entry) by reduction_column (possibly with a different entry on the
-						// diagonal)
-#ifdef USE_COEFFICIENTS
-						reduction_matrix.pop_back();
-#else
-						pop_pivot(working_reduction_column, modulus);
-#endif
-
-						while (true) {
-							diameter_entry_t e = pop_pivot(working_reduction_column, modulus);
-							if (get_index(e) == -1) break;
-#ifdef USE_COEFFICIENTS
-							set_coefficient(e, inverse * get_coefficient(e) % modulus);
-							assert(get_coefficient(e) > 0);
-#endif
-							reduction_matrix.push_back(e);
-						}
-#else
-#ifdef USE_COEFFICIENTS
-						reduction_matrix.pop_back();
-						reduction_matrix.push_back(diameter_entry_t(column_to_reduce, inverse));
-#endif
-#endif
-						break;
-					}
-				} else {
-#ifdef PRINT_PERSISTENCE_PAIRS
->>>>>>> 535c4115
 					std::cout << " [" << diameter << ", )" << std::endl << std::flush;
 #endif
 					break;
@@ -684,114 +482,35 @@
 		}
 
 	}
-
-	std::vector<diameter_index_t> get_edges();
-
+	
+	std::vector<diameter_index_t> get_edges() {
+		std::vector<diameter_index_t> edges;
+		for (index_t index = binomial_coeff(n, 2); index-- > 0;) {
+			value_t diameter = compute_diameter(index, 1);
+			if (diameter <= threshold) edges.push_back(std::make_pair(diameter, index));
+		}
+		return edges;
+	}
+	
 	void compute_barcodes() {
-
+		
 		std::vector<diameter_index_t> simplices, columns_to_reduce;
-
+		
 		compute_dim_0_pairs(simplices, columns_to_reduce);
-
+		
 		for (index_t dim = 1; dim <= dim_max; ++dim) {
 			hash_map<index_t, index_t> pivot_column_index;
 			pivot_column_index.reserve(columns_to_reduce.size());
-
+			
 			compute_pairs(columns_to_reduce, pivot_column_index, dim);
-
+			
 			if (dim < dim_max) {
-				assemble_columns_to_reduce(simplices, columns_to_reduce, pivot_column_index,
-				                           dim + 1);
-			}
-		}
-	}
-};
-
-template <> class ripser<compressed_lower_distance_matrix>::simplex_coboundary_enumerator {
-private:
-	index_t idx_below, idx_above, v, k;
-	std::vector<index_t> vertices;
-	const diameter_entry_t simplex;
-	const coefficient_t modulus;
-	const compressed_lower_distance_matrix& dist;
-	const binomial_coeff_table& binomial_coeff;
-
-public:
-	simplex_coboundary_enumerator(const diameter_entry_t _simplex, index_t _dim,
-	                              const ripser& parent)
-	    : idx_below(get_index(_simplex)), idx_above(0), v(parent.n - 1), k(_dim + 1),
-	      vertices(_dim + 1), simplex(_simplex), modulus(parent.modulus), dist(parent.dist),
-	      binomial_coeff(parent.binomial_coeff) {
-		parent.get_simplex_vertices(get_index(_simplex), _dim, parent.n, vertices.begin());
-	}
-
-	bool has_next() {
-		while ((v != -1) && (binomial_coeff(v, k) <= idx_below)) {
-			idx_below -= binomial_coeff(v, k);
-			idx_above += binomial_coeff(v, k + 1);
-			--v;
-			--k;
-			assert(k != -1);
-		}
-		return v != -1;
-	}
-
-	diameter_entry_t next() {
-		value_t coface_diameter = get_diameter(simplex);
-		for (index_t w : vertices) coface_diameter = std::max(coface_diameter, dist(v, w));
-		index_t coface_index = idx_above + binomial_coeff(v--, k + 1) + idx_below;
-		coefficient_t coface_coefficient =
-		    (k & 1 ? -1 + modulus : 1) * get_coefficient(simplex) % modulus;
-		return diameter_entry_t(coface_diameter, coface_index, coface_coefficient);
-	}
-};
-
-template <> std::vector<diameter_index_t> ripser<compressed_lower_distance_matrix>::get_edges() {
-	std::vector<diameter_index_t> edges;
-	for (index_t index = binomial_coeff(n, 2); index-- > 0;) {
-		value_t diameter = compute_diameter(index, 1);
-		if (diameter <= threshold) edges.push_back(std::make_pair(diameter, index));
-	}
-	return edges;
-}
-
-template <>
-void ripser<compressed_lower_distance_matrix>::assemble_columns_to_reduce(
-    std::vector<diameter_index_t>& simplices, std::vector<diameter_index_t>& columns_to_reduce,
-    hash_map<index_t, index_t>& pivot_column_index, index_t dim) {
-	index_t num_simplices = binomial_coeff(n, dim + 1);
-
-	columns_to_reduce.clear();
-
-#ifdef INDICATE_PROGRESS
-	std::cout << "\033[K"
-	          << "assembling " << num_simplices << " columns" << std::flush << "\r";
-#endif
-
-	for (index_t index = 0; index < num_simplices; ++index) {
-		if (pivot_column_index.find(index) == pivot_column_index.end()) {
-			value_t diameter = compute_diameter(index, dim);
-			if (diameter <= threshold) columns_to_reduce.push_back(std::make_pair(diameter, index));
-#ifdef INDICATE_PROGRESS
-			if ((index + 1) % 1000000 == 0)
-				std::cout << "\033[K"
-				          << "assembled " << columns_to_reduce.size() << " out of " << (index + 1)
-				          << "/" << num_simplices << " columns" << std::flush << "\r";
-#endif
-		}
-	}
-
-#ifdef INDICATE_PROGRESS
-	std::cout << "\033[K"
-	          << "sorting " << num_simplices << " columns" << std::flush << "\r";
-#endif
-
-	std::sort(columns_to_reduce.begin(), columns_to_reduce.end(),
-	          greater_diameter_or_smaller_index<diameter_index_t>());
-#ifdef INDICATE_PROGRESS
-	std::cout << "\033[K";
-#endif
-}
+				assemble_columns_to_reduce(columns_to_reduce, pivot_column_index,
+										   dim + 1);
+			}
+		}
+	}
+};
 
 enum file_format {
 	LOWER_DISTANCE_MATRIX,
@@ -963,38 +682,9 @@
 
 	compressed_lower_distance_matrix dist = read_file(filename ? file_stream : std::cin, format);
 
-	value_t min = std::numeric_limits<value_t>::infinity(),
-	        max = -std::numeric_limits<value_t>::infinity(), max_finite = max;
-	int num_edges = 0;
-
-	value_t enclosing_radius = std::numeric_limits<value_t>::infinity();
-	for (index_t i = 0; i < dist.size(); ++i) {
-		value_t r_i = -std::numeric_limits<value_t>::infinity();
-		for (index_t j = 0; j < dist.size(); ++j) r_i = std::max(r_i, dist(i, j));
-		enclosing_radius = std::min(enclosing_radius, r_i);
-	}
-<<<<<<< HEAD
-	
-	std::cout << "value range: [" << min << "," << max << "]"
-	          << std::endl;
-
+    auto range = std::minmax_element(dist.distances.begin(), dist.distances.end());
+    std::cout << "value range: [" << *range.first << "," << *range.second << "]" << std::endl;
+
+	std::cout << "distance matrix with " << dist.size() << " points" << std::endl;
 	ripser(std::move(dist), dim_max, threshold).compute_barcodes();
-}
-=======
->>>>>>> 535c4115
-
-	if (threshold == std::numeric_limits<value_t>::max()) threshold = enclosing_radius;
-
-	for (auto d : dist.distances) {
-		min = std::min(min, d);
-		max = std::max(max, d);
-		max_finite = d != std::numeric_limits<value_t>::infinity() ? std::max(max, d) : max_finite;
-		if (d <= threshold) ++num_edges;
-	}
-
-	std::cout << "value range: [" << min << "," << max_finite << "]" << std::endl;
-
-	std::cout << "distance matrix with " << dist.size() << " points" << std::endl;
-	ripser<compressed_lower_distance_matrix>(std::move(dist), dim_max, threshold, ratio, modulus)
-	    .compute_barcodes();
 }
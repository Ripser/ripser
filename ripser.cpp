/*

 Ripser: a lean C++ code for computation of Vietoris-Rips persistence barcodes

 MIT License

 Copyright (c) 2015–2019 Ulrich Bauer

 Permission is hereby granted, free of charge, to any person obtaining a copy
 of this software and associated documentation files (the "Software"), to deal
 in the Software without restriction, including without limitation the rights
 to use, copy, modify, merge, publish, distribute, sublicense, and/or sell
 copies of the Software, and to permit persons to whom the Software is
 furnished to do so, subject to the following conditions:

 The above copyright notice and this permission notice shall be included in all
 copies or substantial portions of the Software.

 THE SOFTWARE IS PROVIDED "AS IS", WITHOUT WARRANTY OF ANY KIND, EXPRESS OR
 IMPLIED, INCLUDING BUT NOT LIMITED TO THE WARRANTIES OF MERCHANTABILITY,
 FITNESS FOR A PARTICULAR PURPOSE AND NONINFRINGEMENT. IN NO EVENT SHALL THE
 AUTHORS OR COPYRIGHT HOLDERS BE LIABLE FOR ANY CLAIM, DAMAGES OR OTHER
 LIABILITY, WHETHER IN AN ACTION OF CONTRACT, TORT OR OTHERWISE, ARISING FROM,
 OUT OF OR IN CONNECTION WITH THE SOFTWARE OR THE USE OR OTHER DEALINGS IN THE
 SOFTWARE.

 You are under no obligation whatsoever to provide any bug fixes, patches, or
 upgrades to the features, functionality or performance of the source code
 ("Enhancements") to anyone; however, if you choose to make your Enhancements
 available either publicly, or directly to the author of this software, without
 imposing a separate written license agreement for such Enhancements, then you
 hereby grant the following license: a non-exclusive, royalty-free perpetual
 license to install, use, modify, prepare derivative works, incorporate into
 other computer software, distribute, and sublicense such enhancements or
 derivative works thereof, in binary and source code form.

*/

//#define USE_COEFFICIENTS

//#define INDICATE_PROGRESS
//#define PRINT_PERSISTENCE_PAIRS

//#define USE_GOOGLE_HASHMAP

#ifdef __native_client__
#include "ppapi/cpp/instance.h"
#include "ppapi/cpp/module.h"
#include "ppapi/cpp/var.h"
#include "ppapi/cpp/var_dictionary.h"
#endif

#include <algorithm>
#include <cassert>
#include <chrono>
#include <cmath>
#include <fstream>
#include <iostream>
#include <numeric>
#include <queue>
#include <sstream>
#include <unordered_map>

#ifdef __EMSCRIPTEN__
#include <emscripten.h>
#include <emscripten/bind.h>
#endif

#ifdef USE_GOOGLE_HASHMAP
#include <sparsehash/dense_hash_map>
template <class Key, class T, class H, class E>
class hash_map : public google::dense_hash_map<Key, T, H, E> {
public:
	explicit hash_map() : google::dense_hash_map<Key, T, H, E>() { this->set_empty_key(-1); }

	inline void reserve(size_t hint) { this->resize(hint); }
};
#else
template <class Key, class T, class H, class E>
class hash_map : public std::unordered_map<Key, T, H, E> {};
#endif

typedef float value_t;
// typedef uint16_t value_t;

typedef int64_t index_t;
<<<<<<< HEAD
typedef short coefficient_t;

#ifdef __native_client__
class RipserInstance;
static RipserInstance* instance;

void run_ripser(std::string f, int dim_max, float threshold, int format_index);

class RipserInstance : public pp::Instance {
public:
	explicit RipserInstance(PP_Instance pp_instance) : pp::Instance(pp_instance) {
		instance = this;
	}
	virtual ~RipserInstance() {}

	virtual void HandleMessage(const pp::Var& var_message) {

		if (!var_message.is_dictionary()) return;

		pp::VarDictionary var_dict(var_message);

		std::string file = var_dict.Get("file").AsString();
		index_t dim = var_dict.Get("dim").AsInt();
		value_t threshold = var_dict.Get("threshold").AsDouble();
		index_t format = var_dict.Get("format").AsInt();

		run_ripser(file, dim, threshold, format);
	}
};

class RipserModule : public pp::Module {
public:
	RipserModule() : pp::Module() {}
	virtual ~RipserModule() {}

	virtual pp::Instance* CreateInstance(PP_Instance instance) {
		return new RipserInstance(instance);
	}
};

namespace pp {

Module* CreateModule() { return new RipserModule(); }

} // namespace pp
#endif
=======
typedef uint16_t coefficient_t;

static const std::chrono::milliseconds time_step(40);

static const std::string clear_line("\r\033[K");

static const size_t num_coefficient_bits = 8;

static const index_t max_simplex_index =
    (1l << (8 * sizeof(index_t) - 1 - num_coefficient_bits)) - 1;

void check_overflow(index_t i) {
	if
#ifdef USE_COEFFICIENTS
	    (i > max_simplex_index)
#else
	    (i < 0)
#endif
		throw std::overflow_error("simplex index " + std::to_string((uint64_t)i) +
		                          " in filtration is larger than maximum index " +
		                          std::to_string(max_simplex_index));
}
>>>>>>> c1d5a85c

class binomial_coeff_table {
	std::vector<std::vector<index_t>> B;

public:
	binomial_coeff_table(index_t n, index_t k) : B(n + 1) {
		for (index_t i = 0; i <= n; ++i) {
			B[i].resize(k + 1, 0);
			B[i][0] = 1;
			for (index_t j = 1; j < std::min(i, k + 1); ++j)
				B[i][j] = B[i - 1][j - 1] + B[i - 1][j];
			if (i <= k) B[i][i] = 1;
			check_overflow(B[i][std::min(i >> 1, k)]);
		}
	}

	index_t operator()(index_t n, index_t k) const {
		assert(n < B.size() && k < B[n].size() && n >= k - 1);
		return B[n][k];
	}
};

bool is_prime(const coefficient_t n) {
	if (!(n & 1) || n < 2) return n == 2;
	for (coefficient_t p = 3; p <= n / p; p += 2)
		if (!(n % p)) return false;
	return true;
}

std::vector<coefficient_t> multiplicative_inverse_vector(const coefficient_t m) {
	std::vector<coefficient_t> inverse(m);
	inverse[1] = 1;
	// m = a * (m / a) + m % a
	// Multipying with inverse(a) * inverse(m % a):
	// 0 = inverse(m % a) * (m / a) + inverse(a)  (mod m)
	for (coefficient_t a = 2; a < m; ++a) inverse[a] = m - (inverse[m % a] * (m / a)) % m;
	return inverse;
}

#ifdef USE_COEFFICIENTS

struct __attribute__((packed)) entry_t {
	index_t index : 8 * sizeof(index_t) - num_coefficient_bits;
	coefficient_t coefficient : num_coefficient_bits;
	entry_t(index_t _index, coefficient_t _coefficient)
	    : index(_index), coefficient(_coefficient) {}
	entry_t(index_t _index) : index(_index), coefficient(0) {}
	entry_t() : index(0), coefficient(0) {}
};

static_assert(sizeof(entry_t) == sizeof(index_t), "size of entry_t is not the same as index_t");

entry_t make_entry(index_t i, coefficient_t c) { return entry_t(i, c); }
index_t get_index(const entry_t& e) { return e.index; }
index_t get_coefficient(const entry_t& e) { return e.coefficient; }
void set_coefficient(entry_t& e, const coefficient_t c) { e.coefficient = c; }

std::ostream& operator<<(std::ostream& stream, const entry_t& e) {
	stream << get_index(e) << ":" << get_coefficient(e);
	return stream;
}

#else

typedef index_t entry_t;
const index_t get_index(const entry_t& i) { return i; }
index_t get_coefficient(const entry_t& i) { return 1; }
entry_t make_entry(index_t _index, coefficient_t _value) { return entry_t(_index); }
void set_coefficient(entry_t& e, const coefficient_t c) {}

#endif

const entry_t& get_entry(const entry_t& e) { return e; }

typedef std::pair<value_t, index_t> diameter_index_t;
value_t get_diameter(const diameter_index_t& i) { return i.first; }
index_t get_index(const diameter_index_t& i) { return i.second; }

typedef std::pair<index_t, value_t> index_diameter_t;
index_t get_index(const index_diameter_t& i) { return i.first; }
value_t get_diameter(const index_diameter_t& i) { return i.second; }

struct diameter_entry_t : std::pair<value_t, entry_t> {
	using std::pair<value_t, entry_t>::pair;
	diameter_entry_t(value_t _diameter, index_t _index, coefficient_t _coefficient)
	    : diameter_entry_t(_diameter, make_entry(_index, _coefficient)) {}
	diameter_entry_t(const diameter_index_t& _diameter_index, coefficient_t _coefficient)
	    : diameter_entry_t(get_diameter(_diameter_index),
	                       make_entry(get_index(_diameter_index), _coefficient)) {}
	diameter_entry_t(const index_t& _index) : diameter_entry_t(0, _index, 0) {}
};

const entry_t& get_entry(const diameter_entry_t& p) { return p.second; }
entry_t& get_entry(diameter_entry_t& p) { return p.second; }
const index_t get_index(const diameter_entry_t& p) { return get_index(get_entry(p)); }
const coefficient_t get_coefficient(const diameter_entry_t& p) {
	return get_coefficient(get_entry(p));
}
const value_t& get_diameter(const diameter_entry_t& p) { return p.first; }
void set_coefficient(diameter_entry_t& p, const coefficient_t c) {
	set_coefficient(get_entry(p), c);
}

template <typename Entry> struct greater_diameter_or_smaller_index {
	bool operator()(const Entry& a, const Entry& b) {
		return (get_diameter(a) > get_diameter(b)) ||
		       ((get_diameter(a) == get_diameter(b)) && (get_index(a) < get_index(b)));
	}
};

enum compressed_matrix_layout { LOWER_TRIANGULAR, UPPER_TRIANGULAR };

template <compressed_matrix_layout Layout> struct compressed_distance_matrix {
	std::vector<value_t> distances;
	std::vector<value_t*> rows;

	compressed_distance_matrix(std::vector<value_t>&& _distances)
	    : distances(std::move(_distances)), rows((1 + std::sqrt(1 + 8 * distances.size())) / 2) {
		assert(distances.size() == size() * (size() - 1) / 2);
		init_rows();
	}

	template <typename DistanceMatrix>
	compressed_distance_matrix(const DistanceMatrix& mat)
	    : distances(mat.size() * (mat.size() - 1) / 2), rows(mat.size()) {
		init_rows();

		for (index_t i = 1; i < size(); ++i)
			for (index_t j = 0; j < i; ++j) rows[i][j] = mat(i, j);
	}

	value_t operator()(const index_t i, const index_t j) const;
	size_t size() const { return rows.size(); }
	void init_rows();
};

typedef compressed_distance_matrix<LOWER_TRIANGULAR> compressed_lower_distance_matrix;
typedef compressed_distance_matrix<UPPER_TRIANGULAR> compressed_upper_distance_matrix;

template <> void compressed_lower_distance_matrix::init_rows() {
	value_t* pointer = &distances[0];
	for (index_t i = 1; i < size(); ++i) {
		rows[i] = pointer;
		pointer += i;
	}
}

template <> void compressed_upper_distance_matrix::init_rows() {
	value_t* pointer = &distances[0] - 1;
	for (index_t i = 0; i < size() - 1; ++i) {
		rows[i] = pointer;
		pointer += size() - i - 2;
	}
}

template <>
value_t compressed_lower_distance_matrix::operator()(const index_t i, const index_t j) const {
	return i == j ? 0 : i < j ? rows[j][i] : rows[i][j];
}

template <>
value_t compressed_upper_distance_matrix::operator()(const index_t i, const index_t j) const {
	return i == j ? 0 : i > j ? rows[j][i] : rows[i][j];
}

struct sparse_distance_matrix {
	std::vector<std::vector<index_diameter_t>> neighbors;

	index_t num_edges;

	mutable std::vector<std::vector<index_diameter_t>::const_reverse_iterator> neighbor_it;
	mutable std::vector<std::vector<index_diameter_t>::const_reverse_iterator> neighbor_end;

	sparse_distance_matrix(std::vector<std::vector<index_diameter_t>>&& _neighbors,
	                       index_t _num_edges)
	    : neighbors(std::move(_neighbors)), num_edges(_num_edges) {}

	template <typename DistanceMatrix>
	sparse_distance_matrix(const DistanceMatrix& mat, const value_t threshold)
	    : neighbors(mat.size()), num_edges(0) {

		for (index_t i = 0; i < size(); ++i)
			for (index_t j = 0; j < size(); ++j)
				if (i != j && mat(i, j) <= threshold) {
					++num_edges;
					neighbors[i].push_back({j, mat(i, j)});
				}
	}

	size_t size() const { return neighbors.size(); }
};

struct euclidean_distance_matrix {
	std::vector<std::vector<value_t>> points;

	euclidean_distance_matrix(std::vector<std::vector<value_t>>&& _points)
	    : points(std::move(_points)) {
		for (auto p : points) { assert(p.size() == points.front().size()); }
	}

	value_t operator()(const index_t i, const index_t j) const {
		assert(i < points.size());
		assert(j < points.size());
		return std::sqrt(std::inner_product(
		    points[i].begin(), points[i].end(), points[j].begin(), value_t(), std::plus<value_t>(),
		    [](value_t u, value_t v) { return (u - v) * (u - v); }));
	}

	size_t size() const { return points.size(); }
};

class union_find {
	std::vector<index_t> parent;
	std::vector<uint8_t> rank;

public:
	union_find(const index_t n) : parent(n), rank(n, 0) {
		for (index_t i = 0; i < n; ++i) parent[i] = i;
	}

	index_t find(index_t x) {
		index_t y = x, z;
		while ((z = parent[y]) != y) y = z;
		while ((z = parent[x]) != y) {
			parent[x] = y;
			x = z;
		}
		return z;
	}

	void link(index_t x, index_t y) {
		if ((x = find(x)) == (y = find(y))) return;
		if (rank[x] > rank[y])
			parent[y] = x;
		else {
			parent[x] = y;
			if (rank[x] == rank[y]) ++rank[y];
		}
	}
};

template <typename T> T begin(std::pair<T, T>& p) { return p.first; }
template <typename T> T end(std::pair<T, T>& p) { return p.second; }

template <typename ValueType> class compressed_sparse_matrix {
	std::vector<size_t> bounds;
	std::vector<ValueType> entries;

	typedef typename std::vector<ValueType>::iterator iterator;
	typedef std::pair<iterator, iterator> iterator_pair;

public:
	size_t size() const { return bounds.size(); }

	iterator_pair subrange(const index_t index) {
		return {entries.begin() + (index == 0 ? 0 : bounds[index - 1]),
		        entries.begin() + bounds[index]};
	}

	void append_column() { bounds.push_back(entries.size()); }

	void push_back(const ValueType e) {
		assert(0 < size());
		entries.push_back(e);
		++bounds.back();
	}
};

template <class Predicate>
index_t get_max(index_t top, const index_t bottom, const Predicate pred) {
	if (!pred(top)) {
		index_t count = top - bottom;
		while (count > 0) {
			index_t step = count >> 1, mid = top - step;
			if (!pred(mid)) {
				top = mid - 1;
				count -= step + 1;
			} else
				count = step;
		}
	}
	return top;
}

template <typename DistanceMatrix> class ripser {
	const DistanceMatrix dist;
	const index_t n, dim_max;
	const value_t threshold;
	const float ratio;
	const coefficient_t modulus;
	const binomial_coeff_table binomial_coeff;
	const std::vector<coefficient_t> multiplicative_inverse;
	mutable std::vector<diameter_entry_t> coface_entries;

	struct entry_hash {
		std::size_t operator()(const entry_t& e) const {
			return std::hash<index_t>()(::get_index(e));
		}
	};

	struct equal_index {
		bool operator()(const entry_t& e, const entry_t& f) const {
			return ::get_index(e) == ::get_index(f);
		}
	};

	typedef hash_map<entry_t, index_t, entry_hash, equal_index> entry_hash_map;

public:
	ripser(DistanceMatrix&& _dist, index_t _dim_max, value_t _threshold, float _ratio,
	       coefficient_t _modulus)
	    : dist(std::move(_dist)), n(dist.size()),
	      dim_max(std::min(_dim_max, index_t(dist.size() - 2))), threshold(_threshold),
	      ratio(_ratio), modulus(_modulus), binomial_coeff(n, dim_max + 2),
	      multiplicative_inverse(multiplicative_inverse_vector(_modulus)) {}

	index_t get_max_vertex(const index_t idx, const index_t k, const index_t n) const {
		return get_max(n, k - 1, [&](index_t w) -> bool { return (binomial_coeff(w, k) <= idx); });
	}

	index_t get_edge_index(const index_t i, const index_t j) const {
		return binomial_coeff(i, 2) + j;
	}

	template <typename OutputIterator>
	OutputIterator get_simplex_vertices(index_t idx, const index_t dim, index_t n,
	                                    OutputIterator out) const {
		--n;
		for (index_t k = dim + 1; k > 0; --k) {
			n = get_max_vertex(idx, k, n);
			*out++ = n;
			idx -= binomial_coeff(n, k);
		}
		return out;
	}

	class simplex_coboundary_enumerator;

	void assemble_columns_to_reduce(std::vector<diameter_index_t>& simplices,
	                                std::vector<diameter_index_t>& columns_to_reduce,
	                                entry_hash_map& pivot_column_index, index_t dim) {

#ifdef INDICATE_PROGRESS
		std::cerr << clear_line << "assembling columns" << std::flush;
#endif
		std::chrono::steady_clock::time_point next = std::chrono::steady_clock::now() + time_step;

		--dim;
		columns_to_reduce.clear();
		std::vector<diameter_index_t> next_simplices;

<<<<<<< HEAD
	class simplex_sparse_coboundary_enumerator {
	private:
		const ripser& parent;

		index_t idx_below, idx_above, v, k, max_vertex_below;
		const diameter_entry_t simplex;
		const coefficient_t modulus;
		const DistanceMatrix& dist;
		const binomial_coeff_table& binomial_coeff;

		std::vector<index_t>& vertices;
		std::vector<std::vector<diameter_index_t>::const_reverse_iterator>& neighbor_it;
		std::vector<std::vector<diameter_index_t>::const_reverse_iterator>& neighbor_end;
		diameter_index_t x;

	public:
		simplex_sparse_coboundary_enumerator(const diameter_entry_t _simplex, index_t _dim,
		                                     const ripser& _parent)
		    : parent(_parent), idx_below(get_index(_simplex)), idx_above(0), v(parent.n - 1),
		      k(_dim + 1), max_vertex_below(parent.n - 1), simplex(_simplex),
		      modulus(parent.modulus), dist(parent.dist), binomial_coeff(parent.binomial_coeff),
		      vertices(parent.vertices), neighbor_it(parent.neighbor_it),
		      neighbor_end(parent.neighbor_end) {

			neighbor_it.clear();
			neighbor_end.clear();
			vertices.clear();

			parent.get_simplex_vertices(idx_below, _dim, parent.n, std::back_inserter(vertices));

			for (auto v : vertices) {
				neighbor_it.push_back(dist.neighbors[v].rbegin());
				neighbor_end.push_back(dist.neighbors[v].rend());
			}
		}
=======
		for (diameter_index_t& simplex : simplices) {
			simplex_coboundary_enumerator cofaces(diameter_entry_t(simplex, 1), dim, *this);
>>>>>>> c1d5a85c

			while (cofaces.has_next(false)) {
#ifdef INDICATE_PROGRESS
				if (std::chrono::steady_clock::now() > next) {
					std::cerr << clear_line << "assembling " << next_simplices.size()
					          << " columns (processing " << std::distance(&simplices[0], &simplex)
					          << "/" << simplices.size() << " simplices)" << std::flush;
					next = std::chrono::steady_clock::now() + time_step;
				}
#endif
				auto coface = cofaces.next();
				if (get_diameter(coface) <= threshold) {

					next_simplices.push_back({get_diameter(coface), get_index(coface)});

					if (pivot_column_index.find(get_entry(coface)) == pivot_column_index.end())
						columns_to_reduce.push_back({get_diameter(coface), get_index(coface)});
				}
			}
		}

		simplices.swap(next_simplices);

#ifdef INDICATE_PROGRESS
		std::cerr << clear_line << "sorting " << columns_to_reduce.size() << " columns"
		          << std::flush;
#endif

		std::sort(columns_to_reduce.begin(), columns_to_reduce.end(),
		          greater_diameter_or_smaller_index<diameter_index_t>());
#ifdef INDICATE_PROGRESS
		std::cerr << clear_line << std::flush;
#endif
	}

	void compute_dim_0_pairs(std::vector<diameter_index_t>& edges,
	                         std::vector<diameter_index_t>& columns_to_reduce) {
#ifdef PRINT_PERSISTENCE_PAIRS
		std::cout << "persistence intervals in dim 0:" << std::endl;
#endif

		union_find dset(n);

		edges = get_edges();
		std::sort(edges.rbegin(), edges.rend(),
		          greater_diameter_or_smaller_index<diameter_index_t>());
		std::vector<index_t> vertices_of_edge(2);
		for (auto e : edges) {
			get_simplex_vertices(get_index(e), 1, n, vertices_of_edge.rbegin());
			index_t u = dset.find(vertices_of_edge[0]), v = dset.find(vertices_of_edge[1]);

			if (u != v) {
#ifdef PRINT_PERSISTENCE_PAIRS
				if (get_diameter(e) != 0)
					std::cout << " [0," << get_diameter(e) << ")" << std::endl;
#endif
				dset.link(u, v);
			} else
				columns_to_reduce.push_back(e);
		}
		std::reverse(columns_to_reduce.begin(), columns_to_reduce.end());

#ifdef PRINT_PERSISTENCE_PAIRS
		for (index_t i = 0; i < n; ++i)
			if (dset.find(i) == i) std::cout << " [0, )" << std::endl;
#endif
	}

	template <typename Column> diameter_entry_t pop_pivot(Column& column) {
		diameter_entry_t pivot(-1);
#ifdef USE_COEFFICIENTS
		while (!column.empty()) {
			if (get_coefficient(pivot) == 0)
				pivot = column.top();
			else if (get_index(column.top()) != get_index(pivot))
				break;
			else
				set_coefficient(pivot,
				                (get_coefficient(pivot) + get_coefficient(column.top())) % modulus);
			column.pop();
		}
		if (get_coefficient(pivot) == 0) pivot = -1;
#else
		while (!column.empty()) {
			pivot = column.top();
			column.pop();
			if (column.empty() || get_index(column.top()) != get_index(pivot)) return pivot;
			column.pop();
		}
		pivot = -1;
#endif
		return pivot;
	}

	template <typename Column> diameter_entry_t get_pivot(Column& column) {
		diameter_entry_t result = pop_pivot(column);
		if (get_index(result) != -1) column.push(result);
		return result;
	}

	template <typename Column>
	diameter_entry_t init_coboundary_and_get_pivot(const diameter_entry_t simplex,
	                                               Column& working_coboundary, const index_t& dim,
	                                               entry_hash_map& pivot_column_index) {
		bool check_for_emergent_pair = true;
		coface_entries.clear();
		simplex_coboundary_enumerator cofaces(simplex, dim, *this);
		while (cofaces.has_next()) {
			diameter_entry_t coface = cofaces.next();
			if (get_diameter(coface) <= threshold) {
				coface_entries.push_back(coface);
				if (check_for_emergent_pair && (get_diameter(simplex) == get_diameter(coface))) {
					if (pivot_column_index.find(get_entry(coface)) == pivot_column_index.end())
						return coface;
					check_for_emergent_pair = false;
				}
			}
		}
		for (auto coface : coface_entries) working_coboundary.push(coface);
		return get_pivot(working_coboundary);
	}

	template <typename Column>
	void add_coboundary(const diameter_entry_t simplex, Column& working_reduction_column,
	                    Column& working_coboundary, const index_t& dim) {
		working_reduction_column.push(simplex);
		simplex_coboundary_enumerator cofaces(simplex, dim, *this);
		while (cofaces.has_next()) {
			diameter_entry_t coface = cofaces.next();
			if (get_diameter(coface) <= threshold) working_coboundary.push(coface);
		}
	}

	template <typename Column>
	void add_coboundary(compressed_sparse_matrix<diameter_entry_t>& reduction_matrix,
	                    const std::vector<diameter_index_t>& columns_to_reduce,
	                    const index_t index_column_to_add, const coefficient_t factor,
	                    Column& working_reduction_column, Column& working_coboundary,
	                    const index_t& dim) {
		diameter_entry_t column_to_add(columns_to_reduce[index_column_to_add], factor);
		add_coboundary(column_to_add, working_reduction_column, working_coboundary, dim);

		for (auto simplex : reduction_matrix.subrange(index_column_to_add)) {
			set_coefficient(simplex, get_coefficient(simplex) * factor % modulus);
			working_reduction_column.push(simplex);
			add_coboundary(simplex, working_reduction_column, working_coboundary, dim);
		}
	}

	void compute_pairs(const std::vector<diameter_index_t>& columns_to_reduce,
	                   entry_hash_map& pivot_column_index, const index_t dim) {

#ifdef PRINT_PERSISTENCE_PAIRS
		std::cout << "persistence intervals in dim " << dim << ":" << std::endl;
#endif
#ifdef __native_client__
		pp::VarDictionary var_dict;
		var_dict.Set("type", pp::Var("dim"));
		var_dict.Set("dim", pp::Var(int32_t(dim)));
		instance->PostMessage(var_dict);
#endif
#ifdef __EMSCRIPTEN__
		EM_ASM_({postMessage({"type" : "dim", "dim" : $0})}, int32_t(dim));
#endif

		compressed_sparse_matrix<diameter_entry_t> reduction_matrix;

		std::chrono::steady_clock::time_point next = std::chrono::steady_clock::now() + time_step;

		for (index_t index_column_to_reduce = 0; index_column_to_reduce < columns_to_reduce.size();
		     ++index_column_to_reduce) {

			diameter_entry_t column_to_reduce(columns_to_reduce[index_column_to_reduce], 1);
			value_t diameter = get_diameter(column_to_reduce);

			reduction_matrix.append_column();

			std::priority_queue<diameter_entry_t, std::vector<diameter_entry_t>,
			                    greater_diameter_or_smaller_index<diameter_entry_t>>
			    working_reduction_column, working_coboundary;

			diameter_entry_t pivot = init_coboundary_and_get_pivot(
			    column_to_reduce, working_coboundary, dim, pivot_column_index);

			while (true) {
#ifdef INDICATE_PROGRESS
				if (std::chrono::steady_clock::now() > next) {
					std::cerr << clear_line << "reducing column " << index_column_to_reduce + 1
					          << "/" << columns_to_reduce.size() << " (diameter " << diameter << ")"
					          << std::flush;
					next = std::chrono::steady_clock::now() + time_step;
				}
#endif
				if (get_index(pivot) != -1) {
					auto pair = pivot_column_index.find(get_entry(pivot));
					if (pair != pivot_column_index.end()) {
						entry_t other_pivot = pair->first;
						index_t index_column_to_add = pair->second;
						coefficient_t factor =
						    modulus - get_coefficient(pivot) *
						                  multiplicative_inverse[get_coefficient(other_pivot)] %
						                  modulus;

						add_coboundary(reduction_matrix, columns_to_reduce, index_column_to_add,
						               factor, working_reduction_column, working_coboundary, dim);

						pivot = get_pivot(working_coboundary);
					} else {
#ifdef PRINT_PERSISTENCE_PAIRS
						value_t death = get_diameter(pivot);
						if (death > diameter * ratio) {
#ifdef INDICATE_PROGRESS
							std::cerr << clear_line << std::flush;
#endif
							std::cout << " [" << diameter << "," << death << ")" << std::endl;
						}
#endif
						pivot_column_index.insert({get_entry(pivot), index_column_to_reduce});

						while (true) {
							diameter_entry_t e = pop_pivot(working_reduction_column);
							if (get_index(e) == -1) break;
							assert(get_coefficient(e) > 0);
							reduction_matrix.push_back(e);
						}
						break;
					}
				} else {
#ifdef PRINT_PERSISTENCE_PAIRS
#ifdef INDICATE_PROGRESS
					std::cerr << clear_line << std::flush;
#endif
					std::cout << " [" << diameter << ", )" << std::endl;
#endif
#ifdef __native_client__
					pp::VarDictionary var_dict;
					var_dict.Set("type", "interval");
					var_dict.Set("birth", diameter);
					var_dict.Set("dim", int32_t(dim));
					instance->PostMessage(var_dict);
#endif
#ifdef __EMSCRIPTEN__
					EM_ASM_({postMessage({"type" : "interval", "birth" : $0, "dim" : $1})},
					        diameter, int32_t(dim));
#endif
					break;
				}
<<<<<<< HEAD

			found_persistence_pair:
				value_t death = get_diameter(pivot);
				if (diameter != death) {
#ifdef PRINT_PERSISTENCE_PAIRS
#ifdef INDICATE_PROGRESS
					std::cout << "\033[K";
#endif
					std::cout << " [" << diameter << "," << death << ")" << std::endl;
#endif
#ifdef __native_client__
					pp::VarDictionary var_dict;
					var_dict.Set("type", "interval");
					var_dict.Set("birth", diameter);
					var_dict.Set("death", death);
					var_dict.Set("dim", int32_t(dim));
					instance->PostMessage(var_dict);
#endif
#ifdef __EMSCRIPTEN__
					EM_ASM_({postMessage(
					            {"type" : "interval", "birth" : $0, "death" : $1, "dim" : $2})},
					        diameter, death, int32_t(dim));
#endif
				}
=======
			}
		}
#ifdef INDICATE_PROGRESS
		std::cerr << clear_line << std::flush;
#endif
	}
>>>>>>> c1d5a85c

	std::vector<diameter_index_t> get_edges();

	void compute_barcodes() {
		std::vector<diameter_index_t> simplices, columns_to_reduce;

		compute_dim_0_pairs(simplices, columns_to_reduce);

		for (index_t dim = 1; dim <= dim_max; ++dim) {
			entry_hash_map pivot_column_index;
			pivot_column_index.reserve(columns_to_reduce.size());

			compute_pairs(columns_to_reduce, pivot_column_index, dim);

			if (dim < dim_max)
				assemble_columns_to_reduce(simplices, columns_to_reduce, pivot_column_index,
				                           dim + 1);
		}
	}
};

template <> class ripser<compressed_lower_distance_matrix>::simplex_coboundary_enumerator {
	index_t idx_below, idx_above, v, k;
	std::vector<index_t> vertices;
	const diameter_entry_t simplex;
	const coefficient_t modulus;
	const compressed_lower_distance_matrix& dist;
	const binomial_coeff_table& binomial_coeff;

public:
	simplex_coboundary_enumerator(const diameter_entry_t _simplex, const index_t _dim,
	                              const ripser& parent)
	    : idx_below(get_index(_simplex)), idx_above(0), v(parent.n - 1), k(_dim + 1),
	      vertices(_dim + 1), simplex(_simplex), modulus(parent.modulus), dist(parent.dist),
	      binomial_coeff(parent.binomial_coeff) {
		parent.get_simplex_vertices(get_index(_simplex), _dim, parent.n, vertices.rbegin());
	}

	bool has_next(bool all_cofaces = true) {
		while ((v != -1) && (binomial_coeff(v, k) <= idx_below)) {
			if (!all_cofaces) return false;
			idx_below -= binomial_coeff(v, k);
			idx_above += binomial_coeff(v, k + 1);
			--v;
			--k;
			assert(k != -1);
		}
		return v != -1;
	}

	diameter_entry_t next() {
		value_t coface_diameter = get_diameter(simplex);
		for (index_t w : vertices) coface_diameter = std::max(coface_diameter, dist(v, w));
		index_t coface_index = idx_above + binomial_coeff(v--, k + 1) + idx_below;
		coefficient_t coface_coefficient =
		    (k & 1 ? modulus - 1 : 1) * get_coefficient(simplex) % modulus;
		return diameter_entry_t(coface_diameter, coface_index, coface_coefficient);
	}
};

template <> class ripser<sparse_distance_matrix>::simplex_coboundary_enumerator {
	const ripser& parent;
	index_t idx_below, idx_above, v, k, max_vertex_below;
	std::vector<index_t> vertices;
	const diameter_entry_t simplex;
	const coefficient_t modulus;
	const sparse_distance_matrix& dist;
	const binomial_coeff_table& binomial_coeff;
	std::vector<std::vector<index_diameter_t>::const_reverse_iterator>& neighbor_it;
	std::vector<std::vector<index_diameter_t>::const_reverse_iterator>& neighbor_end;
	index_diameter_t neighbor;

public:
	simplex_coboundary_enumerator(const diameter_entry_t _simplex, const index_t _dim,
	                              const ripser& _parent)
	    : parent(_parent), idx_below(get_index(_simplex)), idx_above(0), v(parent.n - 1),
	      k(_dim + 1), max_vertex_below(parent.n - 1), simplex(_simplex), modulus(parent.modulus),
	      dist(parent.dist), binomial_coeff(parent.binomial_coeff), vertices(_dim + 1),
	      neighbor_it(dist.neighbor_it), neighbor_end(dist.neighbor_end) {
		neighbor_it.clear();
		neighbor_end.clear();

		parent.get_simplex_vertices(idx_below, _dim, parent.n, vertices.rbegin());
		for (auto v : vertices) {
			neighbor_it.push_back(dist.neighbors[v].rbegin());
			neighbor_end.push_back(dist.neighbors[v].rend());
		}
	}

	bool has_next(bool all_cofaces = true) {
		for (auto &it0 = neighbor_it[0], &end0 = neighbor_end[0]; it0 != end0; ++it0) {
			neighbor = *it0;
			for (size_t idx = 1; idx < neighbor_it.size(); ++idx) {
				auto &it = neighbor_it[idx], end = neighbor_end[idx];
				while (get_index(*it) > get_index(neighbor))
					if (++it == end) return false;
				if (get_index(*it) != get_index(neighbor))
					goto continue_outer;
				else
					neighbor = std::max(neighbor, *it);
			}
			while (k > 0 && vertices[k - 1] > get_index(neighbor)) {
				if (!all_cofaces) return false;
				idx_below -= binomial_coeff(vertices[k - 1], k);
				idx_above += binomial_coeff(vertices[k - 1], k + 1);
				--k;
			}
			return true;
		continue_outer:;
		}
		return false;
	}

	diameter_entry_t next() {
		++neighbor_it[0];
		value_t coface_diameter = std::max(get_diameter(simplex), get_diameter(neighbor));
		index_t coface_index = idx_above + binomial_coeff(get_index(neighbor), k + 1) + idx_below;
		coefficient_t coface_coefficient =
		    (k & 1 ? modulus - 1 : 1) * get_coefficient(simplex) % modulus;
		return diameter_entry_t(coface_diameter, coface_index, coface_coefficient);
	}
};

template <> std::vector<diameter_index_t> ripser<compressed_lower_distance_matrix>::get_edges() {
	std::vector<diameter_index_t> edges;
	std::vector<index_t> vertices(2);
	for (index_t index = binomial_coeff(n, 2); index-- > 0;) {
		get_simplex_vertices(index, 1, dist.size(), vertices.rbegin());
		value_t length = dist(vertices[0], vertices[1]);
		if (length <= threshold) edges.push_back({length, index});
	}
	return edges;
}

template <> std::vector<diameter_index_t> ripser<sparse_distance_matrix>::get_edges() {
	std::vector<diameter_index_t> edges;
	for (index_t i = 0; i < n; ++i)
		for (auto n : dist.neighbors[i]) {
			index_t j = get_index(n);
			if (i > j) edges.push_back({get_diameter(n), get_edge_index(i, j)});
		}
	return edges;
}

enum file_format {
	LOWER_DISTANCE_MATRIX,
	UPPER_DISTANCE_MATRIX,
	DISTANCE_MATRIX,
	POINT_CLOUD,
	DIPHA,
	SPARSE,
	BINARY
};

template <typename T> T read(std::istream& input_stream) {
	T result;
	input_stream.read(reinterpret_cast<char*>(&result), sizeof(T));
	return result; // on little endian: boost::endian::little_to_native(result);
}

compressed_lower_distance_matrix read_point_cloud(std::istream& input_stream) {
	std::vector<std::vector<value_t>> points;

	std::string line;
	value_t value;
	while (std::getline(input_stream, line)) {
		std::vector<value_t> point;
		std::istringstream s(line);
		while (s >> value) {
			point.push_back(value);
			s.ignore();
		}
		if (!point.empty()) points.push_back(point);
		assert(point.size() == points.front().size());
	}

	euclidean_distance_matrix eucl_dist(std::move(points));
	index_t n = eucl_dist.size();
<<<<<<< HEAD

#ifdef INDICATE_PROGRESS
=======
>>>>>>> c1d5a85c
	std::cout << "point cloud with " << n << " points in dimension "
	          << eucl_dist.points.front().size() << std::endl;
#endif
#ifdef __native_client__
	pp::VarDictionary var_dict;
	var_dict.Set("type", "point-cloud");
	var_dict.Set("number", int32_t(n));
	var_dict.Set("dim", int32_t(eucl_dist.points.front().size()));
	instance->PostMessage(var_dict);
#endif
#ifdef __EMSCRIPTEN__
	EM_ASM_({postMessage({"type" : "point-cloud", "number" : $0, "dim" : $1})}, int32_t(n),
	        eucl_dist.points.front().size());
#endif

	std::vector<value_t> distances;
	for (int i = 0; i < n; ++i)
		for (int j = 0; j < i; ++j) distances.push_back(eucl_dist(i, j));

	return compressed_lower_distance_matrix(std::move(distances));
}

sparse_distance_matrix read_sparse_distance_matrix(std::istream& input_stream) {
	std::vector<std::vector<index_diameter_t>> neighbors;
	index_t num_edges = 0;

	std::string line;
	while (std::getline(input_stream, line)) {
		std::istringstream s(line);
		size_t i, j;
		value_t value;
		s >> i;
		s >> j;
		s >> value;
		if (i != j) {
			neighbors.resize(std::max({neighbors.size(), i + 1, j + 1}));
			neighbors[i].push_back({j, value});
			neighbors[j].push_back({i, value});
			++num_edges;
		}
	}

	for (index_t i = 0; i < neighbors.size(); ++i)
		std::sort(neighbors[i].begin(), neighbors[i].end());

	return sparse_distance_matrix(std::move(neighbors), num_edges);
}

compressed_lower_distance_matrix read_lower_distance_matrix(std::istream& input_stream) {
	std::vector<value_t> distances;
	value_t value;
	while (input_stream >> value) {
		distances.push_back(value);
		input_stream.ignore();
	}

	return compressed_lower_distance_matrix(std::move(distances));
}

compressed_lower_distance_matrix read_upper_distance_matrix(std::istream& input_stream) {
	std::vector<value_t> distances;
	value_t value;
	while (input_stream >> value) {
		distances.push_back(value);
		input_stream.ignore();
	}

	return compressed_lower_distance_matrix(compressed_upper_distance_matrix(std::move(distances)));
}

compressed_lower_distance_matrix read_distance_matrix(std::istream& input_stream) {
	std::vector<value_t> distances;

	std::string line;
	value_t value;
	for (int i = 0; std::getline(input_stream, line); ++i) {
		std::istringstream s(line);
		for (int j = 0; j < i && s >> value; ++j) {
			distances.push_back(value);
			s.ignore();
		}
	}

	return compressed_lower_distance_matrix(std::move(distances));
}

compressed_lower_distance_matrix read_dipha(std::istream& input_stream) {
	if (read<int64_t>(input_stream) != 8067171840) {
		std::cerr << "input is not a Dipha file (magic number: 8067171840)" << std::endl;
		exit(-1);
	}

	if (read<int64_t>(input_stream) != 7) {
		std::cerr << "input is not a Dipha distance matrix (file type: 7)" << std::endl;
		exit(-1);
	}

	index_t n = read<int64_t>(input_stream);

	std::vector<value_t> distances;

	for (int i = 0; i < n; ++i)
		for (int j = 0; j < n; ++j)
			if (i > j)
				distances.push_back(read<double>(input_stream));
			else
				read<double>(input_stream);

	return compressed_lower_distance_matrix(std::move(distances));
}

compressed_lower_distance_matrix read_binary(std::istream& input_stream) {
	std::vector<value_t> distances;
	while (!input_stream.eof()) distances.push_back(read<value_t>(input_stream));
	return compressed_lower_distance_matrix(std::move(distances));
}

compressed_lower_distance_matrix read_file(std::istream& input_stream, const file_format format) {
	switch (format) {
	case LOWER_DISTANCE_MATRIX:
		return read_lower_distance_matrix(input_stream);
	case UPPER_DISTANCE_MATRIX:
		return read_upper_distance_matrix(input_stream);
	case DISTANCE_MATRIX:
		return read_distance_matrix(input_stream);
	case POINT_CLOUD:
		return read_point_cloud(input_stream);
	case DIPHA:
		return read_dipha(input_stream);
	default:
		return read_binary(input_stream);
	}
}

void print_usage_and_exit(int exit_code) {
	std::cerr
	    << "Usage: "
	    << "ripser "
	    << "[options] [filename]" << std::endl
	    << std::endl
	    << "Options:" << std::endl
	    << std::endl
	    << "  --help           print this screen" << std::endl
	    << "  --format         use the specified file format for the input. Options are:"
	    << std::endl
	    << "                     lower-distance (lower triangular distance matrix; default)"
	    << std::endl
	    << "                     upper-distance (upper triangular distance matrix)" << std::endl
	    << "                     distance       (full distance matrix)" << std::endl
	    << "                     point-cloud    (point cloud in Euclidean space)" << std::endl
	    << "                     dipha          (distance matrix in DIPHA file format)" << std::endl
	    << "                     sparse         (sparse distance matrix in Sparse Triplet format)"
	    << std::endl
	    << "                     binary         (lower triangular distance matrix in binary format)"
	    << std::endl
	    << "  --dim <k>        compute persistent homology up to dimension k" << std::endl
	    << "  --threshold <t>  compute Rips complexes up to diameter t" << std::endl
#ifdef USE_COEFFICIENTS
	    << "  --modulus <p>    compute homology with coefficients in the prime field Z/pZ"
#endif
	    << std::endl
	    << "  --ratio <r>      only show persistence pairs with death/birth ratio > r" << std::endl;
	exit(exit_code);
}

#ifndef __EMSCRIPTEN__
#ifndef __native_client__
int main(int argc, char** argv) {
	const char* filename = nullptr;

	file_format format = DISTANCE_MATRIX;

	index_t dim_max = 1;
	value_t threshold = std::numeric_limits<value_t>::max();
	float ratio = 1;
	coefficient_t modulus = 2;

	for (index_t i = 1; i < argc; ++i) {
		const std::string arg(argv[i]);
		if (arg == "--help") {
			print_usage_and_exit(0);
		} else if (arg == "--dim") {
			std::string parameter = std::string(argv[++i]);
			size_t next_pos;
			dim_max = std::stol(parameter, &next_pos);
			if (next_pos != parameter.size()) print_usage_and_exit(-1);
		} else if (arg == "--threshold") {
			std::string parameter = std::string(argv[++i]);
			size_t next_pos;
			threshold = std::stof(parameter, &next_pos);
			if (next_pos != parameter.size()) print_usage_and_exit(-1);
		} else if (arg == "--ratio") {
			std::string parameter = std::string(argv[++i]);
			size_t next_pos;
			ratio = std::stof(parameter, &next_pos);
			if (next_pos != parameter.size()) print_usage_and_exit(-1);
		} else if (arg == "--format") {
			std::string parameter = std::string(argv[++i]);
			if (parameter.rfind("lower", 0) == 0)
				format = LOWER_DISTANCE_MATRIX;
			else if (parameter.rfind("upper", 0) == 0)
				format = UPPER_DISTANCE_MATRIX;
			else if (parameter.rfind("dist", 0) == 0)
				format = DISTANCE_MATRIX;
			else if (parameter.rfind("point", 0) == 0)
				format = POINT_CLOUD;
			else if (parameter == "dipha")
				format = DIPHA;
			else if (parameter == "sparse")
				format = SPARSE;
			else if (parameter == "binary")
				format = BINARY;
			else
				print_usage_and_exit(-1);
#ifdef USE_COEFFICIENTS
		} else if (arg == "--modulus") {
			std::string parameter = std::string(argv[++i]);
			size_t next_pos;
			modulus = std::stol(parameter, &next_pos);
			if (next_pos != parameter.size() || !is_prime(modulus)) print_usage_and_exit(-1);
#endif
		} else {
			if (filename) { print_usage_and_exit(-1); }
			filename = argv[i];
		}
	}

	std::ifstream file_stream(filename);
	if (filename && file_stream.fail()) {
		std::cerr << "couldn't open file " << filename << std::endl;
		exit(-1);
	}

<<<<<<< HEAD
	compressed_lower_distance_matrix dist = read_file(filename ? file_stream : std::cin, format);

	auto value_range = std::minmax_element(dist.distances.begin(), dist.distances.end());

#ifdef INDICATE_PROGRESS
	std::cout << "distance matrix with " << dist.size() << " points" << std::endl;
	std::cout << "value range: [" << *value_range.first << "," << *value_range.second << "]"
	          << std::endl;
#endif

	if (threshold == std::numeric_limits<value_t>::max())
		ripser<compressed_lower_distance_matrix>(std::move(dist), dim_max, threshold, modulus)
		.compute_barcodes();
	else
		ripser<sparse_distance_matrix>(sparse_distance_matrix(std::move(dist), threshold), dim_max,
		                               threshold, modulus)
		.compute_barcodes();
}
#endif
#endif

template <> void ripser<compressed_lower_distance_matrix>::compute_barcodes() {

	std::vector<diameter_index_t> columns_to_reduce;

	{
		union_find dset(n);
		std::vector<diameter_index_t> edges;
		for (index_t index = binomial_coeff(n, 2); index-- > 0;) {
			value_t diameter = compute_diameter(index, 1);
			if (diameter <= threshold) edges.push_back(std::make_pair(diameter, index));
		}
		std::sort(edges.rbegin(), edges.rend(),
		          greater_diameter_or_smaller_index<diameter_index_t>());

#ifdef PRINT_PERSISTENCE_PAIRS
		std::cout << "persistence intervals in dim 0:" << std::endl;
#endif
#ifdef __native_client__
		pp::VarDictionary var_dict;
		var_dict.Set("type", pp::Var("dim"));
		var_dict.Set("dim", 0);
		instance->PostMessage(var_dict);
#endif
#ifdef __EMSCRIPTEN__
		EM_ASM({postMessage({"type" : "dim", "dim" : 0})});
#endif

		std::vector<index_t> vertices_of_edge(2);
		for (auto e : edges) {
			vertices_of_edge.clear();
			get_simplex_vertices(get_index(e), 1, n, std::back_inserter(vertices_of_edge));
			index_t u = dset.find(vertices_of_edge[0]), v = dset.find(vertices_of_edge[1]);

			if (u != v) {
                if (get_diameter(e) != 0) {
#ifdef PRINT_PERSISTENCE_PAIRS
                    std::cout << " [0," << get_diameter(e) << ")" << std::endl;
#endif
#ifdef __native_client__
                    pp::VarDictionary var_dict;
                    var_dict.Set("type", "interval");
                    var_dict.Set("birth", 0.);
                    var_dict.Set("death", get_diameter(e));
                    var_dict.Set("dim", 0);
                    instance->PostMessage(var_dict);
#endif
#ifdef __EMSCRIPTEN__
                    EM_ASM_({postMessage({"type" : "interval", "birth" : 0., "death" : $0, "dim" : 0})},
                            get_diameter(e));
#endif
                }
				dset.link(u, v);
			} else
				columns_to_reduce.push_back(e);
		}
		std::reverse(columns_to_reduce.begin(), columns_to_reduce.end());

		for (index_t i = 0; i < n; ++i)
			if (dset.find(i) == i) {
#ifdef PRINT_PERSISTENCE_PAIRS
				std::cout << " [0, )" << std::endl << std::flush;
#endif
#ifdef __native_client__
				pp::VarDictionary var_dict;
				var_dict.Set("type", "interval");
				var_dict.Set("birth", 0);
				var_dict.Set("dim", 0);
				instance->PostMessage(var_dict);
#endif
#ifdef __EMSCRIPTEN__
				EM_ASM({postMessage({"type" : "interval", "birth" : 0, "dim" : 0})});
#endif
	}
	}

	for (index_t dim = 1; dim <= dim_max; ++dim) {
		hash_map<index_t, index_t> pivot_column_index;
		pivot_column_index.reserve(columns_to_reduce.size());

		compute_pairs<simplex_coboundary_enumerator>(columns_to_reduce, pivot_column_index, dim);

		if (dim < dim_max) {
			assemble_columns_to_reduce(columns_to_reduce, pivot_column_index, dim + 1);
		}
	}
}

template <> void ripser<sparse_distance_matrix>::compute_barcodes() {

	std::vector<diameter_index_t> columns_to_reduce;

	std::vector<diameter_index_t> simplices;

	{
		union_find dset(n);
		std::vector<diameter_index_t>& edges = simplices;
		for (index_t i = 0; i < n; ++i)
			for (auto n : dist.neighbors[i]) {
				index_t j = get_index(n);
				if (i > j) edges.push_back(std::make_pair(get_diameter(n), get_edge_index(i, j)));
			}
		std::sort(edges.rbegin(), edges.rend(),
		          greater_diameter_or_smaller_index<diameter_index_t>());

#ifdef PRINT_PERSISTENCE_PAIRS
		std::cout << "persistence intervals in dim 0:" << std::endl;
#endif
#ifdef __native_client__
		pp::VarDictionary var_dict;
		var_dict.Set("type", pp::Var("dim"));
		var_dict.Set("dim", 0);
		instance->PostMessage(var_dict);
#endif
#ifdef __EMSCRIPTEN__
		EM_ASM({postMessage({"type" : "dim", "dim" : 0})});
#endif

		std::vector<index_t> vertices_of_edge(2);
		for (auto e : edges) {
			vertices_of_edge.clear();
			get_simplex_vertices(get_index(e), 1, n, std::back_inserter(vertices_of_edge));
			index_t u = dset.find(vertices_of_edge[0]), v = dset.find(vertices_of_edge[1]);

			if (u != v) {
                if (get_diameter(e) != 0) {
#ifdef PRINT_PERSISTENCE_PAIRS
                    std::cout << " [0," << get_diameter(e) << ")" << std::endl;
#endif
#ifdef __native_client__
                    pp::VarDictionary var_dict;
                    var_dict.Set("type", "interval");
                    var_dict.Set("birth", 0.);
                    var_dict.Set("death", get_diameter(e));
                    var_dict.Set("dim", 0);
                    instance->PostMessage(var_dict);
#endif
#ifdef __EMSCRIPTEN__
                    EM_ASM_({postMessage({"type" : "interval", "birth" : 0., "death" : $0, "dim" : 0})},
                            get_diameter(e));
#endif
                }
				dset.link(u, v);
			} else
				columns_to_reduce.push_back(e);
		}
		std::reverse(columns_to_reduce.begin(), columns_to_reduce.end());

		for (index_t i = 0; i < n; ++i)
			if (dset.find(i) == i) {
#ifdef PRINT_PERSISTENCE_PAIRS
				std::cout << " [0, )" << std::endl << std::flush;
#endif
#ifdef __native_client__
				pp::VarDictionary var_dict;
				var_dict.Set("type", "interval");
				var_dict.Set("birth", 0);
				var_dict.Set("dim", 0);
				instance->PostMessage(var_dict);
#endif
#ifdef __EMSCRIPTEN__
				EM_ASM({postMessage({"type" : "interval", "birth" : 0, "dim" : 0})});
#endif
	}
	}
=======
	if (format == SPARSE) {
		sparse_distance_matrix dist =
		    read_sparse_distance_matrix(filename ? file_stream : std::cin);
		std::cout << "sparse distance matrix with " << dist.size() << " points and "
		          << dist.num_edges << "/" << (dist.size() * (dist.size() - 1)) / 2 << " entries"
		          << std::endl;

		ripser<sparse_distance_matrix>(std::move(dist), dim_max, threshold, ratio, modulus)
		    .compute_barcodes();
	} else {
		compressed_lower_distance_matrix dist =
		    read_file(filename ? file_stream : std::cin, format);

		value_t min = std::numeric_limits<value_t>::infinity(),
		        max = -std::numeric_limits<value_t>::infinity(), max_finite = max;
		int num_edges = 0;

		if (threshold == std::numeric_limits<value_t>::max()) {
			value_t enclosing_radius = std::numeric_limits<value_t>::infinity();
			for (index_t i = 0; i < dist.size(); ++i) {
				value_t r_i = -std::numeric_limits<value_t>::infinity();
				for (index_t j = 0; j < dist.size(); ++j) r_i = std::max(r_i, dist(i, j));
				enclosing_radius = std::min(enclosing_radius, r_i);
			}
			threshold = enclosing_radius;
		}
>>>>>>> c1d5a85c

		for (auto d : dist.distances) {
			min = std::min(min, d);
			max = std::max(max, d);
			max_finite =
			    d != std::numeric_limits<value_t>::infinity() ? std::max(max, d) : max_finite;
			if (d <= threshold) ++num_edges;
		}
		std::cout << "value range: [" << min << "," << max_finite << "]" << std::endl;

		if (threshold >= max) {
			std::cout << "distance matrix with " << dist.size() << " points" << std::endl;
			ripser<compressed_lower_distance_matrix>(std::move(dist), dim_max, threshold, ratio,
			                                         modulus)
			    .compute_barcodes();
		} else {
			std::cout << "sparse distance matrix with " << dist.size() << " points and "
			          << num_edges << "/" << (dist.size() * dist.size() - 1) / 2 << " entries"
			          << std::endl;

			ripser<sparse_distance_matrix>(sparse_distance_matrix(std::move(dist), threshold),
			                               dim_max, threshold, ratio, modulus)
			    .compute_barcodes();
		}
		exit(0);
	}
}

void run_ripser(std::string f, int dim_max, float threshold, int format_index) {

	file_format format = static_cast<file_format>(format_index);

#ifdef USE_COEFFICIENTS
	coefficient_t modulus = 2;
#else
	const coefficient_t modulus = 2;
#endif

	std::stringstream file_stream(f);

	compressed_lower_distance_matrix dist = read_file(file_stream, format);

	auto value_range = std::minmax_element(dist.distances.begin(), dist.distances.end());

#ifdef __native_client__
	pp::VarDictionary var_dict;
	var_dict.Set("type", "distance-matrix");
	var_dict.Set("size", int32_t(dist.size()));
	var_dict.Set("min", *value_range.first);
	var_dict.Set("max", *value_range.second);
	instance->PostMessage(var_dict);
#endif
#ifdef __EMSCRIPTEN__
	EM_ASM_({postMessage({"type" : "distance-matrix", "size" : $0, "min" : $1, "max" : $2})},
	        dist.size(), *value_range.first, *value_range.second);
#endif

	if (threshold == std::numeric_limits<value_t>::max())
		ripser<compressed_lower_distance_matrix>(std::move(dist), dim_max, threshold, modulus)
		    .compute_barcodes();
	else
		ripser<sparse_distance_matrix>(sparse_distance_matrix(std::move(dist), threshold), dim_max, threshold,
		                               modulus)
		    .compute_barcodes();

#ifdef __native_client__
	instance->PostMessage(pp::Var());
#endif
}

#ifdef __EMSCRIPTEN__
EMSCRIPTEN_BINDINGS(my_module) { emscripten::function("ripser_emscripten", &run_ripser); }
#endif<|MERGE_RESOLUTION|>--- conflicted
+++ resolved
@@ -81,11 +81,8 @@
 #endif
 
 typedef float value_t;
-// typedef uint16_t value_t;
-
 typedef int64_t index_t;
-<<<<<<< HEAD
-typedef short coefficient_t;
+typedef uint16_t coefficient_t;
 
 #ifdef __native_client__
 class RipserInstance;
@@ -131,8 +128,6 @@
 
 } // namespace pp
 #endif
-=======
-typedef uint16_t coefficient_t;
 
 static const std::chrono::milliseconds time_step(40);
 
@@ -141,7 +136,7 @@
 static const size_t num_coefficient_bits = 8;
 
 static const index_t max_simplex_index =
-    (1l << (8 * sizeof(index_t) - 1 - num_coefficient_bits)) - 1;
+    (1ll << (8 * sizeof(index_t) - 1 - num_coefficient_bits)) - 1;
 
 void check_overflow(index_t i) {
 	if
@@ -154,7 +149,6 @@
 		                          " in filtration is larger than maximum index " +
 		                          std::to_string(max_simplex_index));
 }
->>>>>>> c1d5a85c
 
 class binomial_coeff_table {
 	std::vector<std::vector<index_t>> B;
@@ -506,46 +500,8 @@
 		columns_to_reduce.clear();
 		std::vector<diameter_index_t> next_simplices;
 
-<<<<<<< HEAD
-	class simplex_sparse_coboundary_enumerator {
-	private:
-		const ripser& parent;
-
-		index_t idx_below, idx_above, v, k, max_vertex_below;
-		const diameter_entry_t simplex;
-		const coefficient_t modulus;
-		const DistanceMatrix& dist;
-		const binomial_coeff_table& binomial_coeff;
-
-		std::vector<index_t>& vertices;
-		std::vector<std::vector<diameter_index_t>::const_reverse_iterator>& neighbor_it;
-		std::vector<std::vector<diameter_index_t>::const_reverse_iterator>& neighbor_end;
-		diameter_index_t x;
-
-	public:
-		simplex_sparse_coboundary_enumerator(const diameter_entry_t _simplex, index_t _dim,
-		                                     const ripser& _parent)
-		    : parent(_parent), idx_below(get_index(_simplex)), idx_above(0), v(parent.n - 1),
-		      k(_dim + 1), max_vertex_below(parent.n - 1), simplex(_simplex),
-		      modulus(parent.modulus), dist(parent.dist), binomial_coeff(parent.binomial_coeff),
-		      vertices(parent.vertices), neighbor_it(parent.neighbor_it),
-		      neighbor_end(parent.neighbor_end) {
-
-			neighbor_it.clear();
-			neighbor_end.clear();
-			vertices.clear();
-
-			parent.get_simplex_vertices(idx_below, _dim, parent.n, std::back_inserter(vertices));
-
-			for (auto v : vertices) {
-				neighbor_it.push_back(dist.neighbors[v].rbegin());
-				neighbor_end.push_back(dist.neighbors[v].rend());
-			}
-		}
-=======
 		for (diameter_index_t& simplex : simplices) {
 			simplex_coboundary_enumerator cofaces(diameter_entry_t(simplex, 1), dim, *this);
->>>>>>> c1d5a85c
 
 			while (cofaces.has_next(false)) {
 #ifdef INDICATE_PROGRESS
@@ -586,6 +542,15 @@
 #ifdef PRINT_PERSISTENCE_PAIRS
 		std::cout << "persistence intervals in dim 0:" << std::endl;
 #endif
+#ifdef __native_client__
+		pp::VarDictionary var_dict;
+		var_dict.Set("type", pp::Var("dim"));
+		var_dict.Set("dim", 0);
+		instance->PostMessage(var_dict);
+#endif
+#ifdef __EMSCRIPTEN__
+		EM_ASM({postMessage({"type" : "dim", "dim" : 0})});
+#endif
 
 		union_find dset(n);
 
@@ -602,16 +567,41 @@
 				if (get_diameter(e) != 0)
 					std::cout << " [0," << get_diameter(e) << ")" << std::endl;
 #endif
+#ifdef __native_client__
+				pp::VarDictionary var_dict;
+				var_dict.Set("type", "interval");
+				var_dict.Set("birth", 0.);
+				var_dict.Set("death", get_diameter(e));
+				var_dict.Set("dim", 0);
+				instance->PostMessage(var_dict);
+#endif
+#ifdef __EMSCRIPTEN__
+				EM_ASM_(
+				    {postMessage({"type" : "interval", "birth" : 0., "death" : $0, "dim" : 0})},
+				    get_diameter(e));
+#endif
 				dset.link(u, v);
 			} else
 				columns_to_reduce.push_back(e);
 		}
 		std::reverse(columns_to_reduce.begin(), columns_to_reduce.end());
 
+		for (index_t i = 0; i < n; ++i)
+			if (dset.find(i) == i) {
 #ifdef PRINT_PERSISTENCE_PAIRS
-		for (index_t i = 0; i < n; ++i)
-			if (dset.find(i) == i) std::cout << " [0, )" << std::endl;
-#endif
+				std::cout << " [0, )" << std::endl << std::flush;
+#endif
+#ifdef __native_client__
+				pp::VarDictionary var_dict;
+				var_dict.Set("type", "interval");
+				var_dict.Set("birth", 0);
+				var_dict.Set("dim", 0);
+				instance->PostMessage(var_dict);
+#endif
+#ifdef __EMSCRIPTEN__
+				EM_ASM({postMessage({"type" : "interval", "birth" : 0, "dim" : 0})});
+#endif
+			}
 	}
 
 	template <typename Column> diameter_entry_t pop_pivot(Column& column) {
@@ -745,24 +735,41 @@
 						entry_t other_pivot = pair->first;
 						index_t index_column_to_add = pair->second;
 						coefficient_t factor =
-						    modulus - get_coefficient(pivot) *
-						                  multiplicative_inverse[get_coefficient(other_pivot)] %
-						                  modulus;
+						    modulus -
+						    get_coefficient(pivot) *
+						        multiplicative_inverse[get_coefficient(other_pivot)] % modulus;
 
 						add_coboundary(reduction_matrix, columns_to_reduce, index_column_to_add,
 						               factor, working_reduction_column, working_coboundary, dim);
 
 						pivot = get_pivot(working_coboundary);
 					} else {
-#ifdef PRINT_PERSISTENCE_PAIRS
 						value_t death = get_diameter(pivot);
 						if (death > diameter * ratio) {
 #ifdef INDICATE_PROGRESS
 							std::cerr << clear_line << std::flush;
 #endif
+#ifdef PRINT_PERSISTENCE_PAIRS
 							std::cout << " [" << diameter << "," << death << ")" << std::endl;
+#endif
+#ifdef __native_client__
+							pp::VarDictionary var_dict;
+							var_dict.Set("type", "interval");
+							var_dict.Set("birth", diameter);
+							var_dict.Set("death", death);
+							var_dict.Set("dim", int32_t(dim));
+							instance->PostMessage(var_dict);
+#endif
+#ifdef __EMSCRIPTEN__
+							EM_ASM_({postMessage({
+								        "type" : "interval",
+								        "birth" : $0,
+								        "death" : $1,
+								        "dim" : $2
+								    })},
+							        diameter, death, int32_t(dim));
+#endif
 						}
-#endif
 						pivot_column_index.insert({get_entry(pivot), index_column_to_reduce});
 
 						while (true) {
@@ -793,39 +800,12 @@
 #endif
 					break;
 				}
-<<<<<<< HEAD
-
-			found_persistence_pair:
-				value_t death = get_diameter(pivot);
-				if (diameter != death) {
-#ifdef PRINT_PERSISTENCE_PAIRS
-#ifdef INDICATE_PROGRESS
-					std::cout << "\033[K";
-#endif
-					std::cout << " [" << diameter << "," << death << ")" << std::endl;
-#endif
-#ifdef __native_client__
-					pp::VarDictionary var_dict;
-					var_dict.Set("type", "interval");
-					var_dict.Set("birth", diameter);
-					var_dict.Set("death", death);
-					var_dict.Set("dim", int32_t(dim));
-					instance->PostMessage(var_dict);
-#endif
-#ifdef __EMSCRIPTEN__
-					EM_ASM_({postMessage(
-					            {"type" : "interval", "birth" : $0, "death" : $1, "dim" : $2})},
-					        diameter, death, int32_t(dim));
-#endif
-				}
-=======
 			}
 		}
 #ifdef INDICATE_PROGRESS
 		std::cerr << clear_line << std::flush;
 #endif
 	}
->>>>>>> c1d5a85c
 
 	std::vector<diameter_index_t> get_edges();
 
@@ -916,7 +896,7 @@
 	}
 
 	bool has_next(bool all_cofaces = true) {
-		for (auto &it0 = neighbor_it[0], &end0 = neighbor_end[0]; it0 != end0; ++it0) {
+		for (auto& it0 = neighbor_it[0], & end0 = neighbor_end[0]; it0 != end0; ++it0) {
 			neighbor = *it0;
 			for (size_t idx = 1; idx < neighbor_it.size(); ++idx) {
 				auto &it = neighbor_it[idx], end = neighbor_end[idx];
@@ -934,7 +914,8 @@
 				--k;
 			}
 			return true;
-		continue_outer:;
+		continue_outer:
+			;
 		}
 		return false;
 	}
@@ -1004,11 +985,8 @@
 
 	euclidean_distance_matrix eucl_dist(std::move(points));
 	index_t n = eucl_dist.size();
-<<<<<<< HEAD
 
 #ifdef INDICATE_PROGRESS
-=======
->>>>>>> c1d5a85c
 	std::cout << "point cloud with " << n << " points in dimension "
 	          << eucl_dist.points.front().size() << std::endl;
 #endif
@@ -1144,33 +1122,35 @@
 }
 
 void print_usage_and_exit(int exit_code) {
-	std::cerr
-	    << "Usage: "
-	    << "ripser "
-	    << "[options] [filename]" << std::endl
-	    << std::endl
-	    << "Options:" << std::endl
-	    << std::endl
-	    << "  --help           print this screen" << std::endl
-	    << "  --format         use the specified file format for the input. Options are:"
-	    << std::endl
-	    << "                     lower-distance (lower triangular distance matrix; default)"
-	    << std::endl
-	    << "                     upper-distance (upper triangular distance matrix)" << std::endl
-	    << "                     distance       (full distance matrix)" << std::endl
-	    << "                     point-cloud    (point cloud in Euclidean space)" << std::endl
-	    << "                     dipha          (distance matrix in DIPHA file format)" << std::endl
-	    << "                     sparse         (sparse distance matrix in Sparse Triplet format)"
-	    << std::endl
-	    << "                     binary         (lower triangular distance matrix in binary format)"
-	    << std::endl
-	    << "  --dim <k>        compute persistent homology up to dimension k" << std::endl
-	    << "  --threshold <t>  compute Rips complexes up to diameter t" << std::endl
+	std::cerr << "Usage: "
+	          << "ripser "
+	          << "[options] [filename]" << std::endl
+	          << std::endl
+	          << "Options:" << std::endl
+	          << std::endl
+	          << "  --help           print this screen" << std::endl
+	          << "  --format         use the specified file format for the input. Options are:"
+	          << std::endl
+	          << "                     lower-distance (lower triangular distance matrix; default)"
+	          << std::endl
+	          << "                     upper-distance (upper triangular distance matrix)"
+	          << std::endl
+	          << "                     distance       (full distance matrix)" << std::endl
+	          << "                     point-cloud    (point cloud in Euclidean space)" << std::endl
+	          << "                     dipha          (distance matrix in DIPHA file format)"
+	          << std::endl
+	          << "                     sparse         (sparse distance matrix in Sparse Triplet "
+	             "format)" << std::endl
+	          << "                     binary         (lower triangular distance matrix in binary "
+	             "format)" << std::endl
+	          << "  --dim <k>        compute persistent homology up to dimension k" << std::endl
+	          << "  --threshold <t>  compute Rips complexes up to diameter t" << std::endl
 #ifdef USE_COEFFICIENTS
-	    << "  --modulus <p>    compute homology with coefficients in the prime field Z/pZ"
-#endif
-	    << std::endl
-	    << "  --ratio <r>      only show persistence pairs with death/birth ratio > r" << std::endl;
+	          << "  --modulus <p>    compute homology with coefficients in the prime field Z/pZ"
+#endif
+	          << std::endl
+	          << "  --ratio <r>      only show persistence pairs with death/birth ratio > r"
+	          << std::endl;
 	exit(exit_code);
 }
 
@@ -1188,9 +1168,7 @@
 
 	for (index_t i = 1; i < argc; ++i) {
 		const std::string arg(argv[i]);
-		if (arg == "--help") {
-			print_usage_and_exit(0);
-		} else if (arg == "--dim") {
+		if (arg == "--help") { print_usage_and_exit(0); } else if (arg == "--dim") {
 			std::string parameter = std::string(argv[++i]);
 			size_t next_pos;
 			dim_max = std::stol(parameter, &next_pos);
@@ -1242,193 +1220,6 @@
 		exit(-1);
 	}
 
-<<<<<<< HEAD
-	compressed_lower_distance_matrix dist = read_file(filename ? file_stream : std::cin, format);
-
-	auto value_range = std::minmax_element(dist.distances.begin(), dist.distances.end());
-
-#ifdef INDICATE_PROGRESS
-	std::cout << "distance matrix with " << dist.size() << " points" << std::endl;
-	std::cout << "value range: [" << *value_range.first << "," << *value_range.second << "]"
-	          << std::endl;
-#endif
-
-	if (threshold == std::numeric_limits<value_t>::max())
-		ripser<compressed_lower_distance_matrix>(std::move(dist), dim_max, threshold, modulus)
-		.compute_barcodes();
-	else
-		ripser<sparse_distance_matrix>(sparse_distance_matrix(std::move(dist), threshold), dim_max,
-		                               threshold, modulus)
-		.compute_barcodes();
-}
-#endif
-#endif
-
-template <> void ripser<compressed_lower_distance_matrix>::compute_barcodes() {
-
-	std::vector<diameter_index_t> columns_to_reduce;
-
-	{
-		union_find dset(n);
-		std::vector<diameter_index_t> edges;
-		for (index_t index = binomial_coeff(n, 2); index-- > 0;) {
-			value_t diameter = compute_diameter(index, 1);
-			if (diameter <= threshold) edges.push_back(std::make_pair(diameter, index));
-		}
-		std::sort(edges.rbegin(), edges.rend(),
-		          greater_diameter_or_smaller_index<diameter_index_t>());
-
-#ifdef PRINT_PERSISTENCE_PAIRS
-		std::cout << "persistence intervals in dim 0:" << std::endl;
-#endif
-#ifdef __native_client__
-		pp::VarDictionary var_dict;
-		var_dict.Set("type", pp::Var("dim"));
-		var_dict.Set("dim", 0);
-		instance->PostMessage(var_dict);
-#endif
-#ifdef __EMSCRIPTEN__
-		EM_ASM({postMessage({"type" : "dim", "dim" : 0})});
-#endif
-
-		std::vector<index_t> vertices_of_edge(2);
-		for (auto e : edges) {
-			vertices_of_edge.clear();
-			get_simplex_vertices(get_index(e), 1, n, std::back_inserter(vertices_of_edge));
-			index_t u = dset.find(vertices_of_edge[0]), v = dset.find(vertices_of_edge[1]);
-
-			if (u != v) {
-                if (get_diameter(e) != 0) {
-#ifdef PRINT_PERSISTENCE_PAIRS
-                    std::cout << " [0," << get_diameter(e) << ")" << std::endl;
-#endif
-#ifdef __native_client__
-                    pp::VarDictionary var_dict;
-                    var_dict.Set("type", "interval");
-                    var_dict.Set("birth", 0.);
-                    var_dict.Set("death", get_diameter(e));
-                    var_dict.Set("dim", 0);
-                    instance->PostMessage(var_dict);
-#endif
-#ifdef __EMSCRIPTEN__
-                    EM_ASM_({postMessage({"type" : "interval", "birth" : 0., "death" : $0, "dim" : 0})},
-                            get_diameter(e));
-#endif
-                }
-				dset.link(u, v);
-			} else
-				columns_to_reduce.push_back(e);
-		}
-		std::reverse(columns_to_reduce.begin(), columns_to_reduce.end());
-
-		for (index_t i = 0; i < n; ++i)
-			if (dset.find(i) == i) {
-#ifdef PRINT_PERSISTENCE_PAIRS
-				std::cout << " [0, )" << std::endl << std::flush;
-#endif
-#ifdef __native_client__
-				pp::VarDictionary var_dict;
-				var_dict.Set("type", "interval");
-				var_dict.Set("birth", 0);
-				var_dict.Set("dim", 0);
-				instance->PostMessage(var_dict);
-#endif
-#ifdef __EMSCRIPTEN__
-				EM_ASM({postMessage({"type" : "interval", "birth" : 0, "dim" : 0})});
-#endif
-	}
-	}
-
-	for (index_t dim = 1; dim <= dim_max; ++dim) {
-		hash_map<index_t, index_t> pivot_column_index;
-		pivot_column_index.reserve(columns_to_reduce.size());
-
-		compute_pairs<simplex_coboundary_enumerator>(columns_to_reduce, pivot_column_index, dim);
-
-		if (dim < dim_max) {
-			assemble_columns_to_reduce(columns_to_reduce, pivot_column_index, dim + 1);
-		}
-	}
-}
-
-template <> void ripser<sparse_distance_matrix>::compute_barcodes() {
-
-	std::vector<diameter_index_t> columns_to_reduce;
-
-	std::vector<diameter_index_t> simplices;
-
-	{
-		union_find dset(n);
-		std::vector<diameter_index_t>& edges = simplices;
-		for (index_t i = 0; i < n; ++i)
-			for (auto n : dist.neighbors[i]) {
-				index_t j = get_index(n);
-				if (i > j) edges.push_back(std::make_pair(get_diameter(n), get_edge_index(i, j)));
-			}
-		std::sort(edges.rbegin(), edges.rend(),
-		          greater_diameter_or_smaller_index<diameter_index_t>());
-
-#ifdef PRINT_PERSISTENCE_PAIRS
-		std::cout << "persistence intervals in dim 0:" << std::endl;
-#endif
-#ifdef __native_client__
-		pp::VarDictionary var_dict;
-		var_dict.Set("type", pp::Var("dim"));
-		var_dict.Set("dim", 0);
-		instance->PostMessage(var_dict);
-#endif
-#ifdef __EMSCRIPTEN__
-		EM_ASM({postMessage({"type" : "dim", "dim" : 0})});
-#endif
-
-		std::vector<index_t> vertices_of_edge(2);
-		for (auto e : edges) {
-			vertices_of_edge.clear();
-			get_simplex_vertices(get_index(e), 1, n, std::back_inserter(vertices_of_edge));
-			index_t u = dset.find(vertices_of_edge[0]), v = dset.find(vertices_of_edge[1]);
-
-			if (u != v) {
-                if (get_diameter(e) != 0) {
-#ifdef PRINT_PERSISTENCE_PAIRS
-                    std::cout << " [0," << get_diameter(e) << ")" << std::endl;
-#endif
-#ifdef __native_client__
-                    pp::VarDictionary var_dict;
-                    var_dict.Set("type", "interval");
-                    var_dict.Set("birth", 0.);
-                    var_dict.Set("death", get_diameter(e));
-                    var_dict.Set("dim", 0);
-                    instance->PostMessage(var_dict);
-#endif
-#ifdef __EMSCRIPTEN__
-                    EM_ASM_({postMessage({"type" : "interval", "birth" : 0., "death" : $0, "dim" : 0})},
-                            get_diameter(e));
-#endif
-                }
-				dset.link(u, v);
-			} else
-				columns_to_reduce.push_back(e);
-		}
-		std::reverse(columns_to_reduce.begin(), columns_to_reduce.end());
-
-		for (index_t i = 0; i < n; ++i)
-			if (dset.find(i) == i) {
-#ifdef PRINT_PERSISTENCE_PAIRS
-				std::cout << " [0, )" << std::endl << std::flush;
-#endif
-#ifdef __native_client__
-				pp::VarDictionary var_dict;
-				var_dict.Set("type", "interval");
-				var_dict.Set("birth", 0);
-				var_dict.Set("dim", 0);
-				instance->PostMessage(var_dict);
-#endif
-#ifdef __EMSCRIPTEN__
-				EM_ASM({postMessage({"type" : "interval", "birth" : 0, "dim" : 0})});
-#endif
-	}
-	}
-=======
 	if (format == SPARSE) {
 		sparse_distance_matrix dist =
 		    read_sparse_distance_matrix(filename ? file_stream : std::cin);
@@ -1455,7 +1246,6 @@
 			}
 			threshold = enclosing_radius;
 		}
->>>>>>> c1d5a85c
 
 		for (auto d : dist.distances) {
 			min = std::min(min, d);
@@ -1483,6 +1273,8 @@
 		exit(0);
 	}
 }
+#endif
+#endif
 
 void run_ripser(std::string f, int dim_max, float threshold, int format_index) {
 
@@ -1493,6 +1285,8 @@
 #else
 	const coefficient_t modulus = 2;
 #endif
+
+	value_t ratio = 1;
 
 	std::stringstream file_stream(f);
 
@@ -1514,11 +1308,12 @@
 #endif
 
 	if (threshold == std::numeric_limits<value_t>::max())
-		ripser<compressed_lower_distance_matrix>(std::move(dist), dim_max, threshold, modulus)
+		ripser<compressed_lower_distance_matrix>(std::move(dist), dim_max, threshold, ratio,
+		                                         modulus)
 		    .compute_barcodes();
 	else
-		ripser<sparse_distance_matrix>(sparse_distance_matrix(std::move(dist), threshold), dim_max, threshold,
-		                               modulus)
+		ripser<sparse_distance_matrix>(sparse_distance_matrix(std::move(dist), threshold), dim_max,
+		                               threshold, ratio, modulus)
 		    .compute_barcodes();
 
 #ifdef __native_client__

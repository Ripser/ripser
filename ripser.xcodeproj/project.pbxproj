// !$*UTF8*$!
{
	archiveVersion = 1;
	classes = {
	};
	objectVersion = 46;
	objects = {

/* Begin PBXBuildFile section */
		55E113311BD63CF3002B6F51 /* ripser.cpp in Sources */ = {isa = PBXBuildFile; fileRef = 55E113301BD63CF3002B6F51 /* ripser.cpp */; };
/* End PBXBuildFile section */

/* Begin PBXCopyFilesBuildPhase section */
		551018461BD63CB300990BFF /* CopyFiles */ = {
			isa = PBXCopyFilesBuildPhase;
			buildActionMask = 2147483647;
			dstPath = /usr/share/man/man1/;
			dstSubfolderSpec = 0;
			files = (
			);
			runOnlyForDeploymentPostprocessing = 1;
		};
/* End PBXCopyFilesBuildPhase section */

/* Begin PBXFileReference section */
		551018481BD63CB300990BFF /* ripser */ = {isa = PBXFileReference; explicitFileType = "compiled.mach-o.executable"; includeInIndex = 0; path = ripser; sourceTree = BUILT_PRODUCTS_DIR; };
		55E113301BD63CF3002B6F51 /* ripser.cpp */ = {isa = PBXFileReference; fileEncoding = 4; lastKnownFileType = sourcecode.cpp.cpp; path = ripser.cpp; sourceTree = SOURCE_ROOT; };
/* End PBXFileReference section */

/* Begin PBXFrameworksBuildPhase section */
		551018451BD63CB300990BFF /* Frameworks */ = {
			isa = PBXFrameworksBuildPhase;
			buildActionMask = 2147483647;
			files = (
			);
			runOnlyForDeploymentPostprocessing = 0;
		};
/* End PBXFrameworksBuildPhase section */

/* Begin PBXGroup section */
		5510183F1BD63CB300990BFF = {
			isa = PBXGroup;
			children = (
				5510184A1BD63CB300990BFF /* ripser */,
				551018491BD63CB300990BFF /* Products */,
			);
			sourceTree = "<group>";
		};
		551018491BD63CB300990BFF /* Products */ = {
			isa = PBXGroup;
			children = (
				551018481BD63CB300990BFF /* ripser */,
			);
			name = Products;
			sourceTree = "<group>";
		};
		5510184A1BD63CB300990BFF /* ripser */ = {
			isa = PBXGroup;
			children = (
				55E113301BD63CF3002B6F51 /* ripser.cpp */,
			);
			path = ripser;
			sourceTree = "<group>";
		};
/* End PBXGroup section */

/* Begin PBXNativeTarget section */
		551018471BD63CB300990BFF /* ripser */ = {
			isa = PBXNativeTarget;
			buildConfigurationList = 5510184F1BD63CB300990BFF /* Build configuration list for PBXNativeTarget "ripser" */;
			buildPhases = (
				551018441BD63CB300990BFF /* Sources */,
				551018451BD63CB300990BFF /* Frameworks */,
				551018461BD63CB300990BFF /* CopyFiles */,
			);
			buildRules = (
			);
			dependencies = (
			);
			name = ripser;
			productName = ripser;
			productReference = 551018481BD63CB300990BFF /* ripser */;
			productType = "com.apple.product-type.tool";
		};
/* End PBXNativeTarget section */

/* Begin PBXProject section */
		551018401BD63CB300990BFF /* Project object */ = {
			isa = PBXProject;
			attributes = {
				LastUpgradeCheck = 0800;
				ORGANIZATIONNAME = "ulrich-bauer.org";
				TargetAttributes = {
					551018471BD63CB300990BFF = {
						CreatedOnToolsVersion = 7.0.1;
					};
				};
			};
			buildConfigurationList = 551018431BD63CB300990BFF /* Build configuration list for PBXProject "ripser" */;
			compatibilityVersion = "Xcode 3.2";
			developmentRegion = English;
			hasScannedForEncodings = 0;
			knownRegions = (
				en,
			);
			mainGroup = 5510183F1BD63CB300990BFF;
			productRefGroup = 551018491BD63CB300990BFF /* Products */;
			projectDirPath = "";
			projectRoot = "";
			targets = (
				551018471BD63CB300990BFF /* ripser */,
			);
		};
/* End PBXProject section */

/* Begin PBXSourcesBuildPhase section */
		551018441BD63CB300990BFF /* Sources */ = {
			isa = PBXSourcesBuildPhase;
			buildActionMask = 2147483647;
			files = (
				55E113311BD63CF3002B6F51 /* ripser.cpp in Sources */,
			);
			runOnlyForDeploymentPostprocessing = 0;
		};
/* End PBXSourcesBuildPhase section */

/* Begin XCBuildConfiguration section */
		5510184D1BD63CB300990BFF /* Debug */ = {
			isa = XCBuildConfiguration;
			buildSettings = {
				ALWAYS_SEARCH_USER_PATHS = NO;
				CLANG_CXX_LANGUAGE_STANDARD = "c++0x";
				CLANG_CXX_LIBRARY = "libc++";
				CLANG_ENABLE_MODULES = YES;
				CLANG_ENABLE_OBJC_ARC = YES;
				CLANG_WARN_BOOL_CONVERSION = YES;
				CLANG_WARN_CONSTANT_CONVERSION = YES;
				CLANG_WARN_DIRECT_OBJC_ISA_USAGE = YES_ERROR;
				CLANG_WARN_EMPTY_BODY = YES;
				CLANG_WARN_ENUM_CONVERSION = YES;
				CLANG_WARN_INFINITE_RECURSION = YES;
				CLANG_WARN_INT_CONVERSION = YES;
				CLANG_WARN_OBJC_ROOT_CLASS = YES_ERROR;
				CLANG_WARN_SUSPICIOUS_MOVE = YES;
				CLANG_WARN_UNREACHABLE_CODE = YES;
				CLANG_WARN__DUPLICATE_METHOD_MATCH = YES;
				COPY_PHASE_STRIP = NO;
				DEBUG_INFORMATION_FORMAT = dwarf;
				ENABLE_STRICT_OBJC_MSGSEND = YES;
				ENABLE_TESTABILITY = YES;
				GCC_C_LANGUAGE_STANDARD = c11;
				GCC_DYNAMIC_NO_PIC = NO;
				GCC_NO_COMMON_BLOCKS = YES;
				GCC_OPTIMIZATION_LEVEL = 0;
				GCC_PREPROCESSOR_DEFINITIONS = (
					"DEBUG=1",
					"$(inherited)",
				);
				GCC_WARN_64_TO_32_BIT_CONVERSION = YES;
				GCC_WARN_ABOUT_RETURN_TYPE = YES_ERROR;
				GCC_WARN_UNDECLARED_SELECTOR = YES;
				GCC_WARN_UNINITIALIZED_AUTOS = YES_AGGRESSIVE;
				GCC_WARN_UNUSED_FUNCTION = YES;
				GCC_WARN_UNUSED_VARIABLE = YES;
				HEADER_SEARCH_PATHS = /opt/local/include;
				MACOSX_DEPLOYMENT_TARGET = 10.11;
				MTL_ENABLE_DEBUG_INFO = YES;
				ONLY_ACTIVE_ARCH = YES;
				SDKROOT = macosx;
			};
			name = Debug;
		};
		5510184E1BD63CB300990BFF /* Release */ = {
			isa = XCBuildConfiguration;
			buildSettings = {
				ALWAYS_SEARCH_USER_PATHS = NO;
				CLANG_CXX_LANGUAGE_STANDARD = "c++0x";
				CLANG_CXX_LIBRARY = "libc++";
				CLANG_ENABLE_MODULES = YES;
				CLANG_ENABLE_OBJC_ARC = YES;
				CLANG_WARN_BOOL_CONVERSION = YES;
				CLANG_WARN_CONSTANT_CONVERSION = YES;
				CLANG_WARN_DIRECT_OBJC_ISA_USAGE = YES_ERROR;
				CLANG_WARN_EMPTY_BODY = YES;
				CLANG_WARN_ENUM_CONVERSION = YES;
				CLANG_WARN_INFINITE_RECURSION = YES;
				CLANG_WARN_INT_CONVERSION = YES;
				CLANG_WARN_OBJC_ROOT_CLASS = YES_ERROR;
				CLANG_WARN_SUSPICIOUS_MOVE = YES;
				CLANG_WARN_UNREACHABLE_CODE = YES;
				CLANG_WARN__DUPLICATE_METHOD_MATCH = YES;
				COPY_PHASE_STRIP = NO;
				DEBUG_INFORMATION_FORMAT = "dwarf-with-dsym";
				ENABLE_NS_ASSERTIONS = NO;
				ENABLE_STRICT_OBJC_MSGSEND = YES;
				GCC_C_LANGUAGE_STANDARD = c11;
				GCC_NO_COMMON_BLOCKS = YES;
				GCC_WARN_64_TO_32_BIT_CONVERSION = YES;
				GCC_WARN_ABOUT_RETURN_TYPE = YES_ERROR;
				GCC_WARN_UNDECLARED_SELECTOR = YES;
				GCC_WARN_UNINITIALIZED_AUTOS = YES_AGGRESSIVE;
				GCC_WARN_UNUSED_FUNCTION = YES;
				GCC_WARN_UNUSED_VARIABLE = YES;
				HEADER_SEARCH_PATHS = /opt/local/include;
				MACOSX_DEPLOYMENT_TARGET = 10.11;
				MTL_ENABLE_DEBUG_INFO = NO;
				SDKROOT = macosx;
			};
			name = Release;
		};
		551018501BD63CB300990BFF /* Debug */ = {
			isa = XCBuildConfiguration;
			buildSettings = {
				GCC_PREPROCESSOR_DEFINITIONS = (
					"$(inherited)",
					_FILE_FORMAT_DISTANCE_MATRIX,
					_FILE_FORMAT_LOWER_DISTANCE_MATRIX,
					_FILE_FORMAT_POINT_CLOUD,
<<<<<<< HEAD
					USE_COEFFICIENTS,
					ASSEMBLE_REDUCTION_MATRIX,
=======
					_USE_COEFFICIENTS,
					INDICATE_PROGRESS,
>>>>>>> d898ef27
				);
				PRODUCT_NAME = "$(TARGET_NAME)";
			};
			name = Debug;
		};
		551018511BD63CB300990BFF /* Release */ = {
			isa = XCBuildConfiguration;
			buildSettings = {
				PRODUCT_NAME = "$(TARGET_NAME)";
			};
			name = Release;
		};
/* End XCBuildConfiguration section */

/* Begin XCConfigurationList section */
		551018431BD63CB300990BFF /* Build configuration list for PBXProject "ripser" */ = {
			isa = XCConfigurationList;
			buildConfigurations = (
				5510184D1BD63CB300990BFF /* Debug */,
				5510184E1BD63CB300990BFF /* Release */,
			);
			defaultConfigurationIsVisible = 0;
			defaultConfigurationName = Release;
		};
		5510184F1BD63CB300990BFF /* Build configuration list for PBXNativeTarget "ripser" */ = {
			isa = XCConfigurationList;
			buildConfigurations = (
				551018501BD63CB300990BFF /* Debug */,
				551018511BD63CB300990BFF /* Release */,
			);
			defaultConfigurationIsVisible = 0;
			defaultConfigurationName = Release;
		};
/* End XCConfigurationList section */
	};
	rootObject = 551018401BD63CB300990BFF /* Project object */;
}<|MERGE_RESOLUTION|>--- conflicted
+++ resolved
@@ -216,13 +216,9 @@
 					_FILE_FORMAT_DISTANCE_MATRIX,
 					_FILE_FORMAT_LOWER_DISTANCE_MATRIX,
 					_FILE_FORMAT_POINT_CLOUD,
-<<<<<<< HEAD
-					USE_COEFFICIENTS,
+					_USE_COEFFICIENTS,
 					ASSEMBLE_REDUCTION_MATRIX,
-=======
-					_USE_COEFFICIENTS,
 					INDICATE_PROGRESS,
->>>>>>> d898ef27
 				);
 				PRODUCT_NAME = "$(TARGET_NAME)";
 			};
